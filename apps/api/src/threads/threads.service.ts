import { Inject, Injectable, Logger, NotFoundException } from "@nestjs/common";
import { ConfigService } from "@nestjs/config";
import * as Sentry from "@sentry/nestjs";
import {
  convertMetadataToTools,
  createTamboBackend,
  generateChainId,
  getToolsFromSources,
  ITamboBackend,
  McpToolRegistry,
  ModelOptions,
  Provider,
  ToolRegistry,
} from "@tambo-ai-cloud/backend";
import {
  ActionType,
  ComponentDecisionV2,
  ContentPartType,
  decryptProviderKey,
  DEFAULT_OPENAI_MODEL,
  GenerationStage,
  getToolName,
  LegacyComponentDecision,
  MessageRole,
  ThreadMessage,
  throttle,
  ToolCallRequest,
  unstrictifyToolCallRequest,
} from "@tambo-ai-cloud/core";
import type { HydraDatabase, HydraDb } from "@tambo-ai-cloud/db";
import { operations, schema } from "@tambo-ai-cloud/db";
import { eq } from "drizzle-orm";
import OpenAI from "openai";
import { DATABASE } from "../common/middleware/db-transaction-middleware";
import { AuthService } from "../common/services/auth.service";
import { EmailService } from "../common/services/email.service";
import { CorrelationLoggerService } from "../common/services/logger.service";
import { getSystemTools } from "../common/systemTools";
import { ProjectsService } from "../projects/projects.service";
import {
  AdvanceThreadDto,
  AdvanceThreadResponseDto,
} from "./dto/advance-thread.dto";
import { MessageRequest, ThreadMessageDto } from "./dto/message.dto";
import { SuggestionDto } from "./dto/suggestion.dto";
import { SuggestionsGenerateDto } from "./dto/suggestions-generate.dto";
import { Thread, ThreadRequest, ThreadWithMessagesDto } from "./dto/thread.dto";
import {
  FREE_MESSAGE_LIMIT,
  FreeLimitReachedError,
  InvalidSuggestionRequestError,
  SuggestionGenerationError,
  SuggestionNotFoundException,
} from "./types/errors";
import { convertContentPartToDto } from "./util/content";
import {
  addMessage,
  threadMessageDtoToThreadMessage,
  updateMessage,
} from "./util/messages";
import { mapSuggestionToDto } from "./util/suggestions";
import {
  addAssistantResponse,
  addUserMessage,
  appendNewMessageToThread,
  finishInProgressMessage,
  fixStreamedToolCalls,
  processThreadMessage,
  updateGenerationStage,
  updateThreadMessageFromLegacyDecision,
} from "./util/thread-state";
import {
  callSystemTool,
  extractToolResponse,
  isSystemToolCall,
} from "./util/tool";
import {
  checkToolCallLimitViolation,
  DEFAULT_MAX_TOTAL_TOOL_CALLS,
  updateToolCallCounts,
} from "./util/tool-call-tracking";

const TAMBO_ANON_CONTEXT_KEY = "tambo:anon-user";
@Injectable()
export class ThreadsService {
  constructor(
    // @Inject(TRANSACTION)
    // private readonly tx: HydraDatabase,
    @Inject(DATABASE)
    private readonly db: HydraDatabase,
    private projectsService: ProjectsService,
    private readonly logger: CorrelationLoggerService,
    private readonly emailService: EmailService,
    private readonly configService: ConfigService,
    private readonly authService: AuthService,
  ) {}

  getDb() {
    // return this.tx ?? this.db;
    return this.db;
  }

  private async createTamboBackendForThread(
    threadId: string,
    userId: string,
  ): Promise<ITamboBackend> {
    const chainId = await generateChainId(threadId);

    const threadData = await this.getDb().query.threads.findFirst({
      where: eq(schema.threads.id, threadId),
      columns: { projectId: true },
    });

    if (!threadData?.projectId) {
      throw new NotFoundException(
        `Thread with ID ${threadId} not found or has no project associated.`,
      );
    }

    const projectId = threadData.projectId;

    // 1. Fetch project-specific LLM settings
    const project = await this.projectsService.findOne(projectId);
    if (!project) {
      throw new NotFoundException(`Project with ID ${projectId} not found.`);
    }

    // Determine the provider, model, and baseURL from project settings
    // Provider defaults to 'openai' if not set on the project, model to 'gpt-4o'
    const providerName = project.defaultLlmProviderName ?? "openai";
    let modelName = project.defaultLlmModelName;
    let customModelOverride = project.customLlmModelName;
    const baseURL = project.customLlmBaseURL;
    const maxInputTokens = project.maxInputTokens;

    if (providerName === "openai-compatible") {
      // For openai-compatible, the customLlmModelName is the actual model name
      modelName = project.customLlmModelName ?? DEFAULT_OPENAI_MODEL; // Fallback if customLlmModelName is null
      customModelOverride = undefined; // No separate override for openai-compatible
    } else if (customModelOverride) {
      // For other providers, if customLlmModelName is set, it overrides defaultLlmModelName
      modelName = customModelOverride;
    } else {
      modelName = modelName ?? DEFAULT_OPENAI_MODEL; // Fallback if no default model and no override
    }

    // 2. Get the API key for the determined provider
    const apiKey = await this.validateProjectAndProviderKeys(
      projectId,
      providerName as Provider,
      modelName,
    );
    if (!apiKey && providerName !== "openai-compatible") {
      throw new Error(
        `Provider key required but not found for project ${projectId} and provider ${providerName}`,
      );
    }

    return await createTamboBackend(apiKey, chainId, userId, {
      provider: providerName as Provider,
      model: modelName,
      baseURL: baseURL ?? undefined,
      maxInputTokens,
      aiProviderType: project.providerType,
      agentType: project.agentProviderType,
      agentName: project.agentName,
      agentUrl: project.agentUrl,
      customLlmParameters: project.customLlmParameters,
    });
  }

  async createThread(
    createThreadDto: Omit<ThreadRequest, "contextKey">,
    contextKey?: string,
    initialMessages?: MessageRequest[],
  ): Promise<Thread> {
    return await Sentry.startSpan(
      {
        name: "threads.create",
        op: "threads",
        attributes: {
          projectId: createThreadDto.projectId,
          hasContextKey: !!contextKey,
          hasInitialMessages: !!initialMessages?.length,
        },
      },
      async () =>
        await this.createThread_(createThreadDto, contextKey, initialMessages),
    );
  }

  private async createThread_(
    createThreadDto: Omit<ThreadRequest, "contextKey">,
    contextKey?: string,
    initialMessages?: MessageRequest[],
  ): Promise<Thread> {
    // Fetch project early so validation can use project settings (allowSystemPromptOverride)
    const project = await operations.getProject(
      this.getDb(),
      createThreadDto.projectId,
    );
    const allowOverride = project?.allowSystemPromptOverride ?? false;

    // Validate initial messages if provided (basic checks)
    this.validateInitialMessages(initialMessages, allowOverride);

    const thread = await operations.createThread(this.getDb(), {
      projectId: createThreadDto.projectId,
      contextKey: contextKey,
      metadata: createThreadDto.metadata,
      name: createThreadDto.name,
    });

    // Insert project system prompt as first message unless overridden

    // Build final initial messages to persist: prefer user system message if provided and allowed, otherwise use project.customInstructions
    const finalInitialMessages: MessageRequest[] = [];
    const userProvidedSystem = initialMessages?.find(
      (m) => m.role === MessageRole.System,
    );
    if (userProvidedSystem) {
      // user system message will be used (we validated allowOverride above)
      finalInitialMessages.push(userProvidedSystem);
      // append remaining initial messages except the system one
      for (const m of initialMessages ?? []) {
        if (m.role !== MessageRole.System) finalInitialMessages.push(m);
      }
    } else {
      if (project?.customInstructions) {
        finalInitialMessages.push({
          role: MessageRole.System,
          content: [
            {
              type: ContentPartType.Text,
              text: project.customInstructions,
            },
          ],
        });
      }
      if (initialMessages && initialMessages.length > 0) {
        finalInitialMessages.push(...initialMessages);
      }
    }

    // Persist final initial messages
    if (finalInitialMessages.length > 0) {
      for (const message of finalInitialMessages) {
        await this.addMessage(thread.id, message);
      }
    }

    // Add breadcrumb for thread creation
    Sentry.addBreadcrumb({
      message: "Thread created",
      category: "threads",
      level: "info",
      data: {
        threadId: thread.id,
        projectId: thread.projectId,
        initialMessageCount: initialMessages?.length || 0,
      },
    });

    return {
      id: thread.id,
      createdAt: thread.createdAt,
      updatedAt: thread.updatedAt,
      name: thread.name ?? undefined,
      metadata: thread.metadata ?? undefined,
      generationStage: thread.generationStage,
      statusMessage: thread.statusMessage ?? undefined,
      projectId: thread.projectId,
    };
  }

  async findAllForProject(
    projectId: string,
    params: { contextKey?: string; offset?: number; limit?: number } = {},
  ): Promise<Thread[]> {
    const threads = await operations.getThreadsByProject(
      this.getDb(),
      projectId,
      params,
    );
    return threads.map((thread) => ({
      id: thread.id,
      createdAt: thread.createdAt,
      updatedAt: thread.updatedAt,
      contextKey: thread.contextKey ?? undefined,
      metadata: thread.metadata ?? undefined,
      generationStage: thread.generationStage,
      statusMessage: thread.statusMessage ?? undefined,
      projectId: thread.projectId,
      name: thread.name ?? undefined,
    }));
  }

  async countThreadsByProject(
    projectId: string,
    params: { contextKey?: string } = {},
  ): Promise<number> {
    return await operations.countThreadsByProject(
      this.getDb(),
      projectId,
      params,
    );
  }

  async findOne(
    id: string,
    projectId: string,
    contextKey?: string,
    includeInternal: boolean = false,
  ): Promise<ThreadWithMessagesDto> {
    const thread = await operations.getThreadForProjectId(
      this.getDb(),
      id,
      projectId,
      includeInternal,
      contextKey,
    );
    if (!thread) {
      throw new NotFoundException("Thread not found");
    }
    return {
      id: thread.id,
      createdAt: thread.createdAt,
      updatedAt: thread.updatedAt,
      metadata: thread.metadata ?? undefined,
      generationStage: thread.generationStage,
      statusMessage: thread.statusMessage ?? undefined,
      projectId: thread.projectId,
      name: thread.name ?? undefined,
<<<<<<< HEAD
      messages: thread.messages
        .filter((message) => message.role !== MessageRole.System)
        .map((message) => ({
          id: message.id,
          threadId: message.threadId,
          role: message.role,
          createdAt: message.createdAt,
          component: message.componentDecision ?? undefined,
          content: convertContentPartToDto(message.content),
          metadata: message.metadata ?? undefined,
          componentState: message.componentState ?? {},
          toolCallRequest: message.toolCallRequest ?? undefined,
          actionType: message.actionType ?? undefined,
          tool_call_id: message.toolCallId ?? undefined,
          error: message.error ?? undefined,
          isCancelled: message.isCancelled,
        })),
=======
      messages: thread.messages.map((message) => ({
        id: message.id,
        threadId: message.threadId,
        role: message.role,
        createdAt: message.createdAt,
        component: message.componentDecision ?? undefined,
        content: convertContentPartToDto(message.content),
        metadata: message.metadata ?? undefined,
        componentState: message.componentState ?? {},
        toolCallRequest: message.toolCallRequest ?? undefined,
        actionType: message.actionType ?? undefined,
        tool_call_id: message.toolCallId ?? undefined,
        error: message.error ?? undefined,
        isCancelled: message.isCancelled,
        reasoning: message.reasoning ?? undefined,
      })),
>>>>>>> 95ab7d20
    };
  }

  async update(id: string, updateThreadDto: ThreadRequest) {
    const thread = await operations.updateThread(this.getDb(), id, {
      metadata: updateThreadDto.metadata,
      generationStage: updateThreadDto.generationStage,
      statusMessage: updateThreadDto.statusMessage,
      name: updateThreadDto.name,
    });
    return thread;
  }

  async updateGenerationStage(
    id: string,
    generationStage: GenerationStage,
    statusMessage?: string,
  ) {
    return await updateGenerationStage(
      this.getDb(),
      id,
      generationStage,
      statusMessage,
    );
  }

  /**
   * Sets a thread's generation stage to CANCELLED, and adds a blank response to the thread depending on the last message type.
   * @param threadId - The thread ID to cancel
   * @returns The updated thread with CANCELLED generation stage
   */
  async cancelThread(threadId: string): Promise<Thread> {
    const db = this.getDb();
    const updatedThread = await operations.updateThread(db, threadId, {
      generationStage: GenerationStage.CANCELLED,
      statusMessage: "Thread advancement cancelled",
    });

    const updatedThreadResponse = {
      id: updatedThread.id,
      createdAt: updatedThread.createdAt,
      updatedAt: updatedThread.updatedAt,
      name: updatedThread.name ?? undefined,
      contextKey: updatedThread.contextKey ?? undefined,
      metadata: updatedThread.metadata ?? undefined,
      generationStage: updatedThread.generationStage,
      statusMessage: updatedThread.statusMessage ?? undefined,
      projectId: updatedThread.projectId,
    };

    const latestMessage = await operations.getLatestMessage(db, threadId);

    await operations.updateMessage(db, latestMessage.id, {
      isCancelled: true,
    });

    if (latestMessage.toolCallRequest && latestMessage.toolCallId) {
      await addMessage(db, threadId, {
        role: MessageRole.Tool,
        content: [
          {
            type: ContentPartType.Text,
            text: "",
          },
        ],
        actionType: ActionType.ToolResponse,
        tool_call_id: latestMessage.toolCallId,
        componentState: {},
      });
    } else if (latestMessage.role == MessageRole.User) {
      await addMessage(db, threadId, {
        role: MessageRole.Assistant,
        content: [{ type: ContentPartType.Text, text: "" }],
      });
    }

    return updatedThreadResponse;
  }

  async remove(id: string) {
    return await operations.deleteThread(this.getDb(), id);
  }

  private async checkAndSendFirstMessageEmail(
    projectId: string,
    usage: typeof schema.projectMessageUsage.$inferSelect | undefined,
  ): Promise<void> {
    // Check if this is the first message and email hasn't been sent
    if (usage && usage.messageCount <= 1 && !usage.firstMessageSentAt) {
      try {
        // Get project and user details using operations
        const project = await operations.getProjectMembers(
          this.getDb(),
          projectId,
        );

        if (project && project.members.length > 0) {
          const user = project.members[0].user;

          // Check if user has received first message email in ANY of their projects
          const hasReceivedFirstMessageEmail =
            await operations.hasUserReceivedFirstMessageEmail(
              this.getDb(),
              user.id,
            );

          if (!hasReceivedFirstMessageEmail) {
            // Send first message email
            const result = await this.emailService.sendFirstMessageEmail(
              user.email ?? "",
              null,
              project.name,
            );

            if (result.success) {
              // Update the tracking
              await operations.updateProjectMessageUsage(
                this.getDb(),
                projectId,
                {
                  firstMessageSentAt: new Date(),
                },
              );
            }
          }
        }
      } catch (error) {
        this.logger.error(`Error sending first message email: ${error}`);
      }
    }
  }

  private async checkMessageLimit(projectId: string): Promise<void> {
    return await Sentry.startSpan(
      {
        name: "threads.checkMessageLimit",
        op: "validation",
        attributes: { projectId },
      },
      async () => await this.checkMessageLimit_(projectId),
    );
  }

  private async checkMessageLimit_(projectId: string): Promise<void> {
    try {
      const usage = await operations.getProjectMessageUsage(
        this.getDb(),
        projectId,
      );

      // Check if we're using the fallback key
      const projectWithKeys =
        await this.projectsService.findOneWithKeys(projectId);
      const project = await this.projectsService.findOne(projectId);
      if (!project) {
        throw new NotFoundException("Project not found");
      }
      const providerKeys = projectWithKeys?.getProviderKeys() ?? [];
      // Check specifically if we have a key for the provider being used
      const openaiKey = providerKeys.find(
        (key) => key.providerName === "openai",
      );
      // Using fallback key if we're using openai with default model but no openai key
      const usingFallbackKey =
        !openaiKey &&
        (project.defaultLlmProviderName === "openai" ||
          !project.defaultLlmProviderName) &&
        (project.defaultLlmModelName === DEFAULT_OPENAI_MODEL ||
          !project.defaultLlmModelName);

      if (!usage) {
        // Create initial usage record
        const newUsage = await operations.updateProjectMessageUsage(
          this.getDb(),
          projectId,
          {
            messageCount: usingFallbackKey ? 1 : 0,
          },
        );

        // Check for first message email with the newly created usage
        await Sentry.startSpan(
          {
            name: "threads.checkAndSendFirstMessageEmail",
            attributes: { projectId },
          },
          async () =>
            await this.checkAndSendFirstMessageEmail(projectId, newUsage),
        );
        return;
      }

      if (!usage.hasApiKey && usage.messageCount >= FREE_MESSAGE_LIMIT) {
        // Only send email if we haven't sent one before
        if (!usage.notificationSentAt) {
          // Get project owner's email from auth.users
          const projectOwner =
            await this.getDb().query.projectMembers.findFirst({
              where: eq(schema.projectMembers.projectId, projectId),
              with: {
                user: true,
              },
            });

          const ownerEmail = projectOwner?.user.email;

          if (ownerEmail) {
            await this.emailService.sendMessageLimitNotification(
              projectId,
              ownerEmail,
              project.name,
            );

            // Update the notification sent timestamp
            await operations.updateProjectMessageUsage(
              this.getDb(),
              projectId,
              {
                notificationSentAt: new Date(),
              },
            );
          }
        }

        // Track rate limit hit
        Sentry.captureMessage("Free message limit reached", "warning");

        throw new FreeLimitReachedError();
      }

      // Only increment message count if using fallback key
      if (usingFallbackKey) {
        await operations.incrementMessageCount(this.getDb(), projectId);
      }

      // Check for first message email
      await this.checkAndSendFirstMessageEmail(projectId, usage);
    } catch (error) {
      Sentry.captureException(error, {
        tags: { projectId, operation: "checkMessageLimit" },
      });
      throw error;
    }
  }

  async addMessage(
    threadId: string,
    messageDto: MessageRequest,
  ): Promise<ThreadMessage> {
    return await addMessage(this.getDb(), threadId, messageDto);
  }

  async getMessages(
    threadId: string,
    includeInternal: boolean = false,
  ): Promise<ThreadMessageDto[]> {
    const messages = await operations.getMessages(
      this.getDb(),
      threadId,
      includeInternal,
    );
<<<<<<< HEAD
    return messages
      .filter((message) => message.role !== MessageRole.System)
      .map((message) => ({
        ...message,
        content: convertContentPartToDto(message.content),
        metadata: message.metadata ?? undefined,
        toolCallRequest: message.toolCallRequest ?? undefined,
        tool_call_id: message.toolCallId ?? undefined,
        actionType: message.actionType ?? undefined,
        componentState: message.componentState ?? {},
        component: message.componentDecision as ComponentDecisionV2 | undefined,
        error: message.error ?? undefined,
        isCancelled: message.isCancelled,
        additionalContext: message.additionalContext ?? {},
      }));
=======
    return messages.map((message) => ({
      ...message,
      content: convertContentPartToDto(message.content),
      metadata: message.metadata ?? undefined,
      toolCallRequest: message.toolCallRequest ?? undefined,
      tool_call_id: message.toolCallId ?? undefined,
      actionType: message.actionType ?? undefined,
      componentState: message.componentState ?? {},
      component: message.componentDecision as ComponentDecisionV2 | undefined,
      error: message.error ?? undefined,
      isCancelled: message.isCancelled,
      additionalContext: message.additionalContext ?? {},
      reasoning: message.reasoning ?? undefined,
    }));
>>>>>>> 95ab7d20
  }

  async deleteMessage(messageId: string) {
    await operations.deleteMessage(this.getDb(), messageId);
  }

  private async getMessage(
    messageId: string,
  ): Promise<schema.DBMessageWithThread> {
    try {
      const message = await operations.getMessageWithAccess(
        this.getDb(),
        messageId,
      );
      if (!message) {
        this.logger.warn(`Message not found: ${messageId}`);
        throw new InvalidSuggestionRequestError("Message not found");
      }
      return message;
    } catch (error: unknown) {
      const errorMessage =
        error instanceof Error ? error.message : "Unknown error";
      const errorStack = error instanceof Error ? error.stack : undefined;
      this.logger.error(`Error getting message: ${errorMessage}`, errorStack);
      throw new InvalidSuggestionRequestError("Failed to retrieve message");
    }
  }

  async getSuggestions(messageId: string): Promise<SuggestionDto[]> {
    this.logger.log(`Getting suggestions for message: ${messageId}`);

    await this.getMessage(messageId);

    try {
      const suggestions = await operations.getSuggestions(
        this.getDb(),
        messageId,
      );
      if (suggestions.length === 0) {
        throw new SuggestionNotFoundException(messageId);
      }

      this.logger.log(
        `Found ${suggestions.length} suggestions for message: ${messageId}`,
      );
      return suggestions.map(mapSuggestionToDto);
    } catch (error: unknown) {
      if (error instanceof SuggestionNotFoundException) {
        throw error;
      }
      const errorMessage =
        error instanceof Error ? error.message : "Unknown error";
      const errorStack = error instanceof Error ? error.stack : undefined;
      this.logger.error(
        `Error getting suggestions: ${errorMessage}`,
        errorStack,
      );
      throw new SuggestionGenerationError(messageId);
    }
  }

  async generateSuggestions(
    messageId: string,
    generateSuggestionsDto: SuggestionsGenerateDto,
  ): Promise<SuggestionDto[]> {
    return await Sentry.startSpan(
      {
        name: "threads.generateSuggestions",
        op: "ai.suggestions",
        attributes: {
          messageId,
          maxSuggestions: generateSuggestionsDto.maxSuggestions,
        },
      },
      async () =>
        await this.generateSuggestions_(messageId, generateSuggestionsDto),
    );
  }

  private async generateSuggestions_(
    messageId: string,
    generateSuggestionsDto: SuggestionsGenerateDto,
  ): Promise<SuggestionDto[]> {
    try {
      const message = await this.getMessage(messageId);
      const contextKey = message.thread.contextKey ?? TAMBO_ANON_CONTEXT_KEY;

      // Add breadcrumb
      Sentry.addBreadcrumb({
        message: "Generating suggestions",
        category: "ai",
        level: "info",
        data: { messageId, threadId: message.threadId },
      });

      const threadMessages = await this.getMessages(message.threadId);
      const tamboBackend = await this.createTamboBackendForThread(
        message.threadId,
        contextKey,
      );

      const suggestions = await tamboBackend.generateSuggestions(
        threadMessages as ThreadMessage[],
        generateSuggestionsDto.maxSuggestions ?? 3,
        generateSuggestionsDto.availableComponents ?? [],
        message.threadId,
        false,
      );

      if (!suggestions.suggestions.length) {
        throw new SuggestionGenerationError(messageId);
      }

      const savedSuggestions = await operations.createSuggestions(
        this.getDb(),
        suggestions.suggestions.map((suggestion) => ({
          messageId,
          title: suggestion.title,
          detailedSuggestion: suggestion.detailedSuggestion,
        })),
      );

      // Track successful suggestion generation
      Sentry.addBreadcrumb({
        message: "Suggestions generated successfully",
        category: "ai",
        level: "info",
        data: {
          messageId,
          count: savedSuggestions.length,
        },
      });

      return savedSuggestions.map(mapSuggestionToDto);
    } catch (error) {
      // Capture suggestion generation errors with context
      Sentry.withScope((scope) => {
        scope.setTag("operation", "generateSuggestions");
        scope.setTag("messageId", messageId);
        scope.setContext(
          "suggestionParams",
          generateSuggestionsDto as unknown as Record<string, unknown>,
        );
        Sentry.captureException(error);
      });

      const errorMessage =
        error instanceof Error ? error.message : "Unknown error";
      const errorStack = error instanceof Error ? error.stack : undefined;
      this.logger.error(
        `Error generating suggestions: ${errorMessage}`,
        errorStack,
      );
      throw new SuggestionGenerationError(messageId, {
        maxSuggestions: generateSuggestionsDto.maxSuggestions,
        availableComponents: generateSuggestionsDto.availableComponents,
      });
    }
  }

  // generateThreadName overloads
  async generateThreadName(
    threadId: string,
    projectId: string,
  ): Promise<Thread>;
  async generateThreadName(
    threadId: string,
    projectId: string,
    contextKey?: string,
  ): Promise<Thread>;

  async generateThreadName(
    threadId: string,
    projectId: string,
    contextKey?: string,
  ): Promise<Thread> {
    return await Sentry.startSpan(
      {
        name: "threads.generateThreadName",
        op: "ai.generation",
        attributes: {
          threadId,
          projectId,
          hasContextKey: !!contextKey,
        },
      },
      async () =>
        await this.generateThreadName_(threadId, projectId, contextKey),
    );
  }

  private async generateThreadName_(
    threadId: string,
    projectId: string,
    contextKey?: string,
  ): Promise<Thread> {
    const thread = await operations.getThreadForProjectId(
      this.getDb(),
      threadId,
      projectId,
      false,
      contextKey,
    );
    if (!thread) {
      throw new NotFoundException("Thread not found");
    }

    const messages = await this.getMessages(threadId, false);
    if (messages.length === 0) {
      throw new NotFoundException("No messages found for thread");
    }

    const tamboBackend = await this.createTamboBackendForThread(
      threadId,
      `${projectId}-${contextKey ?? TAMBO_ANON_CONTEXT_KEY}`,
    );
    const generatedName = await tamboBackend.generateThreadName(
      threadMessageDtoToThreadMessage(messages),
    );

    const updatedThread = await operations.updateThread(
      this.getDb(),
      threadId,
      {
        name: generatedName,
      },
    );

    return {
      id: updatedThread.id,
      createdAt: updatedThread.createdAt,
      updatedAt: updatedThread.updatedAt,
      name: updatedThread.name ?? undefined,
      metadata: updatedThread.metadata ?? undefined,
      generationStage: updatedThread.generationStage,
      statusMessage: updatedThread.statusMessage ?? undefined,
      projectId: updatedThread.projectId,
    };
  }

  async updateComponentState(
    messageId: string,
    newState: Record<string, unknown>,
  ): Promise<ThreadMessageDto> {
    const message = await operations.updateMessageComponentState(
      this.getDb(),
      messageId,
      newState,
    );
    return {
      ...message,
      content: convertContentPartToDto(message.content),
      metadata: message.metadata ?? undefined,
      componentState: message.componentState ?? {},
      toolCallRequest: message.toolCallRequest ?? undefined,
      tool_call_id: message.toolCallId ?? undefined,
      actionType: message.actionType ?? undefined,
      error: message.error ?? undefined,
      additionalContext: message.additionalContext ?? {},
      reasoning: message.reasoning ?? undefined,
    };
  }

  /**
   * Advance the thread by one step.
   * @param projectId - The project ID.
   * @param advanceRequestDto - The advance request DTO, including optional message to append, context key, and available components.
   * @param unresolvedThreadId - The thread ID, if any
   * @param stream - Whether to stream the response.
   * @param toolCallCounts - Dictionary mapping tool call signatures to their counts for loop prevention.
   * @param cachedSystemTools - The system tools loaded from MCP - if included, it is a cache to avoid re-fetching them.
   * @param contextKey - The context key, if any
   * @returns The the generated response thread message, generation stage, and status message.
   */
  async advanceThread(
    projectId: string,
    advanceRequestDto: Omit<AdvanceThreadDto, "contextKey">,
    unresolvedThreadId?: string,
    stream?: true,
    toolCallCounts?: Record<string, number>,
    cachedSystemTools?: McpToolRegistry,
    contextKey?: string,
  ): Promise<AsyncIterableIterator<AdvanceThreadResponseDto>>;
  async advanceThread(
    projectId: string,
    advanceRequestDto: Omit<AdvanceThreadDto, "contextKey">,
    unresolvedThreadId?: string,
    stream?: false,
    toolCallCounts?: Record<string, number>,
    cachedSystemTools?: McpToolRegistry,
  ): Promise<AdvanceThreadResponseDto>;
  async advanceThread(
    projectId: string,
    advanceRequestDto: Omit<AdvanceThreadDto, "contextKey">,
    unresolvedThreadId?: string,
    stream?: boolean,
    toolCallCounts?: Record<string, number>,
    cachedSystemTools?: McpToolRegistry,
    contextKey?: string,
  ): Promise<
    AdvanceThreadResponseDto | AsyncIterableIterator<AdvanceThreadResponseDto>
  >;
  async advanceThread(
    projectId: string,
    advanceRequestDto: Omit<AdvanceThreadDto, "contextKey">,
    unresolvedThreadId?: string,
    stream?: boolean,
    toolCallCounts: Record<string, number> = {},
    cachedSystemTools?: McpToolRegistry,
    contextKey?: string,
  ): Promise<
    AdvanceThreadResponseDto | AsyncIterableIterator<AdvanceThreadResponseDto>
  > {
    return await Sentry.startSpan(
      {
        name: "threads.advance",
        op: "threads.process",
        attributes: {
          projectId,
          threadId: unresolvedThreadId,
          stream: !!stream,
          hasMessage: !!advanceRequestDto.messageToAppend,
          toolCallCount: Object.keys(toolCallCounts).length,
        },
      },
      async () =>
        await this.advanceThread_(
          projectId,
          advanceRequestDto,
          unresolvedThreadId,
          stream,
          toolCallCounts,
          cachedSystemTools,
          contextKey,
        ),
    );
  }

  private async advanceThread_(
    projectId: string,
    advanceRequestDto: Omit<AdvanceThreadDto, "contextKey">,
    unresolvedThreadId?: string,
    stream?: boolean,
    toolCallCounts: Record<string, number> = {},
    cachedSystemTools?: McpToolRegistry,
    contextKey?: string,
  ): Promise<
    AdvanceThreadResponseDto | AsyncIterableIterator<AdvanceThreadResponseDto>
  > {
    const db = this.getDb();

    try {
      // Add breadcrumb for thread advancement
      Sentry.addBreadcrumb({
        message: "Starting thread advancement",
        category: "threads",
        level: "info",
        data: {
          projectId,
          threadId: unresolvedThreadId,
          messageRole: advanceRequestDto.messageToAppend.role,
        },
      });

      // Rate limiting check
      await this.checkMessageLimit(projectId);

      // If advancing an existing thread, initialMessages must not be provided
      if (unresolvedThreadId && advanceRequestDto.initialMessages?.length) {
        throw new Error(
          "Cannot provide initialMessages when advancing an existing thread",
        );
      }

      const thread = await this.ensureThread(
        projectId,
        unresolvedThreadId,
        contextKey,
        false,
        advanceRequestDto.initialMessages,
      );

      // Set user context for better error tracking
      Sentry.setContext("thread", {
        id: thread.id,
        projectId: thread.projectId,
        generationStage: thread.generationStage,
      });

      // Check if we should ignore this request due to cancellation
      const shouldIgnore = await this.shouldIgnoreCancelledToolResponse(
        advanceRequestDto.messageToAppend,
        thread,
      );
      if (shouldIgnore) {
        this.logger.log(
          `Ignoring tool response due to cancellation for thread ${thread.id}`,
        );
        return {
          responseMessageDto: {
            id: "",
            role: MessageRole.Assistant,
            content: [],
            threadId: thread.id,
            componentState: {},
            createdAt: new Date(),
          },
          generationStage: GenerationStage.COMPLETE,
          statusMessage: "",
          mcpAccessToken: "",
        };
      }

      // Ensure only one request per thread adds its user message and continues
      const userMessage = await addUserMessage(
        db,
        thread.id,
        advanceRequestDto.messageToAppend,
        this.logger,
      );

      // Use the shared method to create the TamboBackend instance
      const tamboBackend = await this.createTamboBackendForThread(
        thread.id,
        `${projectId}-${contextKey ?? TAMBO_ANON_CONTEXT_KEY}`,
      );

      const messages = await this.getMessages(thread.id, true);
      const project = await operations.getProject(db, projectId);

      if (messages.length === 0) {
        throw new Error("No messages found");
      }
      const systemToolsStart = Date.now();

      const systemTools =
        cachedSystemTools ?? (await getSystemTools(db, projectId));
      const systemToolsEnd = Date.now();
      const systemToolsDuration = systemToolsEnd - systemToolsStart;
      if (!cachedSystemTools) {
        this.logger.log(`System tools took ${systemToolsDuration}ms to fetch`);
      }
      const allTools: ToolRegistry = {
        ...systemTools,
        clientToolsSchema: [
          ...(advanceRequestDto.availableComponents?.flatMap((component) =>
            convertMetadataToTools(component.contextTools),
          ) ?? []),
          ...convertMetadataToTools(advanceRequestDto.clientTools ?? []),
        ],
      };
      const mcpAccessToken = await this.authService.generateMcpAccessToken(
        projectId,
        thread.id,
        contextKey,
      );

      if (stream) {
        return await this.generateStreamingResponse(
          projectId,
          thread.id,
          db,
          tamboBackend,
          threadMessageDtoToThreadMessage(messages),
          userMessage,
          advanceRequestDto,
          toolCallCounts,
          allTools,
          mcpAccessToken,
          project?.maxToolCallLimit ?? DEFAULT_MAX_TOTAL_TOOL_CALLS,
        );
      }

      const responseMessage = await processThreadMessage(
        db,
        thread.id,
        threadMessageDtoToThreadMessage(messages),
        userMessage,
        advanceRequestDto,
        tamboBackend,
        allTools,
      );

      const {
        responseMessageDto,
        resultingGenerationStage,
        resultingStatusMessage,
      } = await addAssistantResponse(
        db,
        thread.id,
        userMessage.id,
        responseMessage,
        this.logger,
      );

      const toolCallRequest = responseMessage.toolCallRequest;

      // Check tool call limits if we have a tool call request
      const toolLimitErrorMessage = await checkToolCallLimitViolation(
        this.getDb(),
        thread.id,
        responseMessageDto.id,
        responseMessageDto,
        threadMessageDtoToThreadMessage(messages),
        toolCallCounts,
        toolCallRequest,
        project?.maxToolCallLimit ?? DEFAULT_MAX_TOTAL_TOOL_CALLS,
        mcpAccessToken,
      );
      if (toolLimitErrorMessage) {
        return toolLimitErrorMessage;
      }

      if (isSystemToolCall(toolCallRequest, allTools)) {
        if (!responseMessage.toolCallId) {
          console.warn(
            `While handling tool call request ${toolCallRequest.toolName}, no tool call id in response message ${responseMessage}, returning assistant message`,
          );
          Sentry.captureMessage(
            "Missing tool call ID from system tool call in stream",
            "warning",
          );
        }
        return await this.handleSystemToolCall(
          toolCallRequest,
          responseMessage.toolCallId ?? "",
          allTools,
          responseMessage,
          advanceRequestDto,
          projectId,
          thread.id,
          false,
          toolCallCounts,
        );
      }

      return {
        responseMessageDto: {
          ...responseMessageDto,
          content: convertContentPartToDto(responseMessageDto.content),
          componentState: responseMessageDto.componentState ?? {},
        },
        generationStage: resultingGenerationStage,
        statusMessage: resultingStatusMessage,
        mcpAccessToken,
      };
    } catch (error) {
      // Capture any errors with full context
      Sentry.withScope((scope) => {
        scope.setTag("operation", "advanceThread");
        scope.setTag("projectId", projectId);
        scope.setTag("threadId", unresolvedThreadId);
        scope.setContext("request", {
          stream,
          hasMessage: !!advanceRequestDto.messageToAppend,
          availableComponents: advanceRequestDto.availableComponents?.length,
        });
        Sentry.captureException(error);
      });
      throw error;
    }
  }

  private async handleSystemToolCall(
    toolCallRequest: ToolCallRequest,
    toolCallId: string,
    allTools: McpToolRegistry,
    componentDecision: LegacyComponentDecision,
    advanceRequestDto: AdvanceThreadDto,
    projectId: string,
    threadId: string,
    stream: boolean,
    toolCallCounts: Record<string, number>,
  ): Promise<AdvanceThreadResponseDto>;
  private async handleSystemToolCall(
    toolCallRequest: ToolCallRequest,
    toolCallId: string,
    allTools: McpToolRegistry,
    componentDecision: LegacyComponentDecision,
    advanceRequestDto: AdvanceThreadDto,
    projectId: string,
    threadId: string,
    stream: true,
    toolCallCounts: Record<string, number>,
  ): Promise<AsyncIterableIterator<AdvanceThreadResponseDto>>;
  private async handleSystemToolCall(
    toolCallRequest: ToolCallRequest,
    toolCallId: string,
    allTools: McpToolRegistry,
    componentDecision: LegacyComponentDecision,
    advanceRequestDto: AdvanceThreadDto,
    projectId: string,
    threadId: string,
    stream: boolean,
    toolCallCounts: Record<string, number>,
  ): Promise<
    AdvanceThreadResponseDto | AsyncIterableIterator<AdvanceThreadResponseDto>
  > {
    return await Sentry.startSpan(
      {
        name: "threads.handleSystemToolCall",
        op: "tools.system",
        attributes: {
          toolName: toolCallRequest.toolName,
          toolCallId,
          projectId,
          threadId,
          stream,
        },
      },
      async () =>
        await this.handleSystemToolCall_(
          toolCallRequest,
          toolCallId,
          allTools,
          componentDecision,
          advanceRequestDto,
          projectId,
          threadId,
          stream,
          toolCallCounts,
        ),
    );
  }

  private async handleSystemToolCall_(
    toolCallRequest: ToolCallRequest,
    toolCallId: string,
    allTools: McpToolRegistry,
    componentDecision: LegacyComponentDecision,
    advanceRequestDto: AdvanceThreadDto,
    projectId: string,
    threadId: string,
    stream: boolean,
    toolCallCounts: Record<string, number>,
  ): Promise<
    AdvanceThreadResponseDto | AsyncIterableIterator<AdvanceThreadResponseDto>
  > {
    try {
      // Add breadcrumb for tool call
      Sentry.addBreadcrumb({
        message: `Executing system tool: ${toolCallRequest.toolName}`,
        category: "tools",
        level: "info",
        data: { toolCallId, threadId },
      });

      const messageWithToolResponse: AdvanceThreadDto = await callSystemTool(
        allTools,
        toolCallRequest,
        toolCallId,
        componentDecision,
        advanceRequestDto,
      );

      if (messageWithToolResponse === advanceRequestDto) {
        throw new Error("No tool call response, returning assistant message");
      }

      // Update tool call counts with the current tool call
      const updatedToolCallCounts = updateToolCallCounts(
        toolCallCounts,
        toolCallRequest,
      );

      // This effectively recurses back into the decision loop with the tool response
      return await this.advanceThread(
        projectId,
        messageWithToolResponse,
        threadId,
        stream,
        updatedToolCallCounts,
        allTools,
      );
    } catch (error) {
      Sentry.captureException(error, {
        tags: {
          toolName: toolCallRequest.toolName,
          projectId,
          threadId,
        },
      });
      throw error;
    }
  }

  private async generateStreamingResponse(
    projectId: string,
    threadId: string,
    db: HydraDatabase,
    tamboBackend: ITamboBackend,
    messages: ThreadMessage[],
    userMessage: ThreadMessage,
    advanceRequestDto: AdvanceThreadDto,
    toolCallCounts: Record<string, number>,
    allTools: ToolRegistry,
    mcpAccessToken: string,
    maxToolCallLimit: number,
  ): Promise<AsyncIterableIterator<AdvanceThreadResponseDto>> {
    return await Sentry.startSpan(
      {
        name: "threads.generateStreamingResponse",
        op: "stream.generate",
        attributes: {
          projectId,
          threadId,
          messageCount: messages.length,
          hasCustomInstructions: messages.some(
            (m) => m.role === MessageRole.System,
          ),
          toolCallCount: Object.keys(toolCallCounts).length,
        },
      },
      async () =>
        await this.generateStreamingResponse_(
          projectId,
          threadId,
          db,
          tamboBackend,
          messages,
          userMessage,
          advanceRequestDto,
          toolCallCounts,
          allTools,
          mcpAccessToken,
          maxToolCallLimit,
        ),
    );
  }

  private async generateStreamingResponse_(
    projectId: string,
    threadId: string,
    db: HydraDatabase,
    tamboBackend: ITamboBackend,
    messages: ThreadMessage[],
    userMessage: ThreadMessage,
    advanceRequestDto: AdvanceThreadDto,
    toolCallCounts: Record<string, number>,
    allTools: ToolRegistry,
    mcpAccessToken: string,
    maxToolCallLimit: number,
  ): Promise<AsyncIterableIterator<AdvanceThreadResponseDto>> {
    try {
      const latestMessage = messages[messages.length - 1];

      // Add breadcrumb for stream generation start
      Sentry.addBreadcrumb({
        message: "Starting streaming response generation",
        category: "stream",
        level: "info",
        data: {
          threadId,
          projectId,
          latestMessageRole: latestMessage.role,
          hasToolResponse: latestMessage.role === MessageRole.Tool,
        },
      });

      if (latestMessage.role === MessageRole.Tool) {
        await updateGenerationStage(
          db,
          threadId,
          GenerationStage.HYDRATING_COMPONENT,
          `Hydrating ${latestMessage.component?.componentName}...`,
        );

        // Track tool response processing
        Sentry.addBreadcrumb({
          message: `Processing tool response for ${latestMessage.component?.componentName}`,
          category: "tools",
          level: "info",
          data: {
            threadId,
            componentName: latestMessage.component?.componentName,
          },
        });

        // Since we don't store tool responses in the db, assumes that the tool response is the messageToAppend
        const toolResponse = extractToolResponse(userMessage);
        if (!toolResponse) {
          const error = new Error("No tool response found");
          Sentry.captureException(error, {
            tags: { threadId, projectId },
            extra: { latestMessageRole: latestMessage.role },
          });
          throw error;
        }

        const { originalTools, strictTools } = getToolsFromSources(
          allTools,
          advanceRequestDto.availableComponents ?? [],
        );

        // Track decision loop execution
        const decisionLoopSpan = Sentry.startInactiveSpan({
          name: "tambo.runDecisionLoop",
          op: "ai.decision",
          attributes: {
            threadId,
            toolCount: strictTools.length,
            messageCount: messages.length,
          },
        });

        const messageStream = await tamboBackend.runDecisionLoop({
          messages,
          strictTools,
        });

        decisionLoopSpan.end();

        return this.handleAdvanceThreadStream(
          projectId,
          threadId,
          messageStream,
          messages,
          userMessage,
          allTools,
          advanceRequestDto,
          originalTools,
          toolCallCounts,
          mcpAccessToken,
          maxToolCallLimit,
          tamboBackend.modelOptions,
        );
      }

      // From this point forward, we are not handling tool calls
      // so we can update the generation stage to fetching context
      await updateGenerationStage(
        db,
        threadId,
        GenerationStage.FETCHING_CONTEXT,
        `Fetching data...`,
      );

      Sentry.addBreadcrumb({
        message: "Fetching context for response generation",
        category: "stream",
        level: "info",
        data: {
          threadId,
          forceToolChoice: !!advanceRequestDto.forceToolChoice,
        },
      });

      const { originalTools, strictTools } = getToolsFromSources(
        allTools,
        advanceRequestDto.availableComponents ?? [],
      );

      // Track available tools
      Sentry.setContext("availableTools", {
        componentCount: advanceRequestDto.availableComponents?.length ?? 0,
        clientToolCount: advanceRequestDto.clientTools?.length ?? 0,
        systemToolCount: Object.keys(allTools).length,
        totalStrictTools: strictTools.length,
      });

      // Track decision loop execution with performance monitoring
      const decisionLoopSpan = Sentry.startInactiveSpan({
        name: "tambo.runDecisionLoop",
        op: "ai.decision",
        attributes: {
          threadId,
          toolCount: strictTools.length,
          messageCount: messages.length,
          forceToolChoice: !!advanceRequestDto.forceToolChoice,
        },
      });

      const streamedResponseMessages = await tamboBackend.runDecisionLoop({
        messages,
        strictTools,
        forceToolChoice: advanceRequestDto.forceToolChoice,
      });

      decisionLoopSpan.end();

      // Track successful stream generation
      Sentry.addBreadcrumb({
        message: "Stream generation initiated successfully",
        category: "stream",
        level: "info",
        data: {
          threadId,
          projectId,
        },
      });

      return this.handleAdvanceThreadStream(
        projectId,
        threadId,
        streamedResponseMessages,
        messages,
        userMessage,
        allTools,
        advanceRequestDto,
        originalTools,
        toolCallCounts,
        mcpAccessToken,
        maxToolCallLimit,
        tamboBackend.modelOptions,
      );
    } catch (error) {
      // Capture streaming generation errors with context
      Sentry.withScope((scope) => {
        scope.setTag("operation", "generateStreamingResponse");
        scope.setTag("projectId", projectId);
        scope.setTag("threadId", threadId);
        scope.setContext("streamGenerationContext", {
          messageCount: messages.length,
          hasCustomInstructions: messages.some(
            (m) => m.role === MessageRole.System,
          ),
          toolCallCount: Object.keys(toolCallCounts).length,
          maxToolCallLimit,
          userMessageRole: userMessage.role,
          latestMessageRole: messages[messages.length - 1]?.role,
        });
        Sentry.captureException(error);
      });
      throw error;
    }
  }

  private async *handleAdvanceThreadStream(
    projectId: string,
    threadId: string,
    stream: AsyncIterableIterator<LegacyComponentDecision>,
    threadMessages: ThreadMessage[],
    userMessage: ThreadMessage,
    allTools: McpToolRegistry,
    originalRequest: AdvanceThreadDto,
    originalTools: OpenAI.Chat.Completions.ChatCompletionTool[],
    toolCallCounts: Record<string, number>,
    mcpAccessToken: string,
    maxToolCallLimit: number,
    modelOptions: ModelOptions,
  ): AsyncIterableIterator<AdvanceThreadResponseDto> {
    const db = this.getDb();
    const logger = this.logger;

    // Start a span for the entire streaming operation
    const span = Sentry.startInactiveSpan({
      name: "threads.handleAdvanceStream",
      op: "stream.process",
      attributes: {
        projectId,
        threadId,
        messageCount: threadMessages.length,
        toolCallCount: Object.keys(toolCallCounts).length,
      },
    });
    // ttfb: time to first byte span is used to track the time it takes for the first token to be generated
    const ttfbSpan = Sentry.startInactiveSpan({
      name: "tambo.time_to_first_token",
      op: "stream.ttfb",
      attributes: {
        projectId,
        threadId,
        "llm.model": modelOptions.model,
        "llm.provider": modelOptions.provider,
      },
    });
    let ttfbEnded = false;
    let previousMessageId: string = userMessage.id;

    try {
      // Add breadcrumb for stream start
      Sentry.addBreadcrumb({
        message: "Starting stream processing",
        category: "stream",
        level: "info",
        data: { threadId, projectId },
      });

      const thread = await this.findOne(threadId, projectId);
      if (thread.generationStage === GenerationStage.CANCELLED) {
        Sentry.addBreadcrumb({
          message: "Stream cancelled before processing",
          category: "stream",
          level: "warning",
          data: { threadId },
        });

        yield {
          responseMessageDto: {
            id: "",
            role: MessageRole.Assistant,
            content: [{ type: ContentPartType.Text, text: "" }],
            componentState: {},
            threadId: threadId,
            createdAt: new Date(),
          },
          generationStage: GenerationStage.CANCELLED,
          statusMessage: "Thread cancelled",
          mcpAccessToken,
        };
        ttfbSpan.end();
        ttfbEnded = true;
        return;
      }

      await updateGenerationStage(
        db,
        threadId,
        GenerationStage.STREAMING_RESPONSE,
        `Streaming response...`,
      );
      let currentThreadMessage: ThreadMessage | undefined = undefined;

      // Track streaming metrics
      let chunkCount = 0;
      const streamStartTime = Date.now();
      // we hold on to the final thread message, in case we have to switch to a tool call
      let finalThreadMessage: ThreadMessage | undefined;

      const updateIntervalMs = 500;
      const throttledSyncThreadStatus = throttle(
        syncThreadStatus,
        updateIntervalMs,
      );

      let currentLegacyDecisionId: string | undefined = undefined;
      for await (const legacyDecision of fixStreamedToolCalls(stream)) {
        if (
          !currentThreadMessage ||
          currentLegacyDecisionId !== legacyDecision.id
        ) {
          // Make sure the final version of the previous message is written to the db
          if (currentThreadMessage) {
            await updateMessage(db, currentThreadMessage.id, {
              ...currentThreadMessage,
              content: convertContentPartToDto(currentThreadMessage.content),
              toolCallRequest: currentThreadMessage.toolCallRequest,
              tool_call_id: currentThreadMessage.tool_call_id,
              actionType: currentThreadMessage.toolCallRequest
                ? ActionType.ToolCall
                : undefined,
              reasoning: currentThreadMessage.reasoning,
            });
          }
          previousMessageId = currentThreadMessage?.id ?? userMessage.id;
          // time to insert a new message into the db
          currentThreadMessage = await appendNewMessageToThread(
            db,
            threadId,
            currentThreadMessage?.id ?? userMessage.id,
            legacyDecision.role,
            legacyDecision.message,
            logger,
          );

          currentLegacyDecisionId = legacyDecision.id;
        }
        // update in memory - we'll write to the db periodically
        currentThreadMessage = updateThreadMessageFromLegacyDecision(
          currentThreadMessage,
          legacyDecision,
        );
        chunkCount++;
        if (!ttfbEnded) {
          ttfbSpan.end();
          ttfbEnded = true;
        }

        const cancelledMessage = await throttledSyncThreadStatus(
          db,
          threadId,
          currentThreadMessage.id,
          projectId,
          chunkCount,
          currentThreadMessage,
          mcpAccessToken,
          logger,
        );
        if (cancelledMessage) {
          yield cancelledMessage;
          return;
        }

        // This is kind of a hack: when we have a tool call, but we might not want to
        // emit it all the way to the frontend, because that is how the frontend
        // knows to actually call a tool.. but the tool here might be an
        // internal (MCP or agent) tool call. So we emit the message without the
        // toplevel tool call request and tool call id, but both are still set
        // inside `currentThreadMessage.component`.
        const {
          toolCallRequest: _toolCallRequest, // may be undefined
          tool_call_id: _tool_call_id, // may be undefined
          ...messageWithoutToolCall
        } = currentThreadMessage;
        yield {
          responseMessageDto: {
            ...messageWithoutToolCall,
            content: convertContentPartToDto(messageWithoutToolCall.content),
            componentState: messageWithoutToolCall.componentState ?? {},
          },
          generationStage: GenerationStage.STREAMING_RESPONSE,
          statusMessage: `Streaming response...`,
          mcpAccessToken,
        };

        finalThreadMessage = currentThreadMessage;
      }

      if (!finalThreadMessage) {
        const error = new Error("No message found in stream");
        Sentry.captureException(error, {
          tags: { threadId, projectId },
          extra: { chunkCount },
        });
        throw error;
      }

      // Track streaming performance
      const streamDuration = Date.now() - streamStartTime;
      Sentry.addBreadcrumb({
        message: "Stream processing completed",
        category: "stream",
        level: "info",
        data: {
          threadId,
          chunkCount,
          durationMs: streamDuration,
          chunksPerSecond: (chunkCount / streamDuration) * 1000,
        },
      });

      // Initially, the call was made with a strict schema, so we need to remove non-required parameters
      const strictToolCallRequest = finalThreadMessage.toolCallRequest;
      const originalTool = originalTools.find(
        (tool) => getToolName(tool) === strictToolCallRequest?.toolName,
      );

      const toolCallRequest = unstrictifyToolCallRequest(
        originalTool,
        strictToolCallRequest,
      );

      // Update the tool call to be the non-strict call
      finalThreadMessage = {
        ...finalThreadMessage,
        toolCallRequest,
      };

      // Check tool call limits if we have a tool call request
      if (currentThreadMessage) {
        const toolLimitErrorMessage = await checkToolCallLimitViolation(
          this.getDb(),
          threadId,
          currentThreadMessage.id,
          finalThreadMessage,
          threadMessages,
          toolCallCounts,
          toolCallRequest,
          maxToolCallLimit,
          mcpAccessToken,
        );

        if (toolLimitErrorMessage) {
          yield toolLimitErrorMessage;
          return;
        }
      }
      let resultingGenerationStage: GenerationStage =
        GenerationStage.STREAMING_RESPONSE;
      let resultingStatusMessage: string = `Streaming response...`;
      if (currentThreadMessage) {
        ({ resultingGenerationStage, resultingStatusMessage } =
          await finishInProgressMessage(
            db,
            threadId,
            previousMessageId,
            currentThreadMessage.id,
            finalThreadMessage,
            logger,
          ));
      }
      const componentDecision = finalThreadMessage.component;
      if (componentDecision && isSystemToolCall(toolCallRequest, allTools)) {
        // Track system tool call within stream
        Sentry.addBreadcrumb({
          message: `Handling system tool call in stream: ${toolCallRequest.toolName}`,
          category: "tools.system",
          level: "info",
          data: { threadId, toolName: toolCallRequest.toolName },
        });

        // Yield a "final" version of the tool call request, because we need
        // actionType to be set, but hide the toplevel tool call request because
        // we are handling it server side
        const finalThreadMessageDto: AdvanceThreadResponseDto = {
          responseMessageDto: {
            ...finalThreadMessage,
            content: convertContentPartToDto(finalThreadMessage.content),
            componentState: finalThreadMessage.componentState ?? {},
            toolCallRequest: undefined,
            tool_call_id: undefined,
          },
          generationStage: resultingGenerationStage,
          statusMessage: resultingStatusMessage,
          mcpAccessToken,
        };
        yield finalThreadMessageDto;

        const toolCallId = finalThreadMessage.tool_call_id;

        if (!toolCallId) {
          console.warn(
            `While handling tool call request ${toolCallRequest.toolName}, no tool call id in response message ${finalThreadMessage}, returning assistant message`,
          );
          Sentry.captureMessage("Missing tool call ID in stream", "warning");
        }

        // Note that this effectively consumes nonStrictToolCallRequest and finalToolCallId
        const toolResponseMessageStream = await this.handleSystemToolCall(
          toolCallRequest,
          toolCallId ?? "",
          allTools,
          componentDecision,
          originalRequest,
          projectId,
          threadId,
          true,
          toolCallCounts,
        );

        for await (const chunk of toolResponseMessageStream) {
          yield chunk;
        }
        return;
      }

      // We only yield the final response with the tool call request and tool call id set if we did not call a system tool
      yield {
        responseMessageDto: {
          ...finalThreadMessage,
          content: convertContentPartToDto(finalThreadMessage.content),
          componentState: finalThreadMessage.componentState ?? {},
        },
        generationStage: resultingGenerationStage,
        statusMessage: resultingStatusMessage,
        mcpAccessToken,
      };
    } catch (error) {
      // Capture streaming errors with full context
      Sentry.withScope((scope) => {
        scope.setTag("operation", "handleAdvanceThreadStream");
        scope.setTag("projectId", projectId);
        scope.setTag("threadId", threadId);
        scope.setContext("streamContext", {
          messageCount: threadMessages.length,
          toolCallCount: Object.keys(toolCallCounts).length,
          userMessageRole: userMessage.role,
        });
        Sentry.captureException(error);
      });
      throw error;
    } finally {
      if (!ttfbEnded) {
        ttfbSpan.end();
        ttfbEnded = true;
      }
      // End the span
      span.end();
    }
  }

  private async ensureThread(
    projectId: string,
    threadId: string | undefined,
    contextKey: string | undefined,
    preventCreate: boolean = false,
    initialMessages?: MessageRequest[],
  ): Promise<Thread> {
    // If the threadId is provided, ensure that the thread belongs to the project
    if (threadId) {
      await operations.ensureThreadByProjectId(
        this.getDb(),
        threadId,
        projectId,
        contextKey,
      );
      // TODO: should we update contextKey?
      const thread = await this.findOne(threadId, projectId);
      return thread;
    }

    if (preventCreate) {
      throw new Error("Thread ID is required, and cannot be created");
    }

    // If the threadId is not provided, create a new thread
    const newThread = await this.createThread(
      {
        projectId,
      },
      contextKey,
      initialMessages,
    );
    return newThread;
  }

  private validateInitialMessages(
    initialMessages?: MessageRequest[],
    allowOverride: boolean = false,
  ): void {
    if (!initialMessages || initialMessages.length === 0) {
      return;
    }
    for (const [index, message] of initialMessages.entries()) {
      // Normalize content: accept either array of ContentPart or a simple string
      const normalizedContent: any[] = Array.isArray(message.content)
        ? message.content
        : // if it's a string, treat it as a single text content part
          [{ type: ContentPartType.Text, text: String(message.content) }];

      if (normalizedContent.length === 0) {
        throw new Error(`Initial message at index ${index} must have content`);
      }

      const allowedRoles = [
        MessageRole.System,
        MessageRole.User,
        MessageRole.Assistant,
      ];
      if (!allowedRoles.includes(message.role)) {
        throw new Error(
          `Initial message at index ${index} has invalid role "${message.role}". Allowed roles are: ${allowedRoles.join(", ")}`,
        );
      }

      // Validate content structure using the normalized content
      for (const [contentIndex, contentPart] of normalizedContent.entries()) {
        if (
          contentPart.type === ContentPartType.Text &&
          (contentPart.text === undefined ||
            contentPart.text === null ||
            contentPart.text === "")
        ) {
          throw new Error(
            `Initial message at index ${index}, content part ${contentIndex} with type 'text' must have text property`,
          );
        }
      }
    }

    // Enforce system message rules: only one and must be first. Also respect project override setting.
    const systemIndices = initialMessages
      .map((m, i) => (m.role === MessageRole.System ? i : -1))
      .filter((i) => i >= 0);
    if (systemIndices.length > 1) {
      throw new Error("Only one system message is allowed in initialMessages");
    }
    if (systemIndices.length === 1 && systemIndices[0] !== 0) {
      throw new Error(
        "System message, if present, must be the first initial message",
      );
    }
    if (systemIndices.length === 1 && !allowOverride) {
      throw new Error(
        "Project does not allow overriding the system prompt with initial messages",
      );
    }
  }

  private async validateProjectAndProviderKeys(
    projectId: string,
    providerName: Provider,
    modelName?: string,
  ): Promise<string | undefined> {
    const projectWithKeys =
      await this.projectsService.findOneWithKeys(projectId);
    if (!projectWithKeys) {
      throw new NotFoundException(`Project with ID ${projectId} not found`);
    }

    const providerKeys = projectWithKeys.getProviderKeys();

    if (!providerKeys.length) {
      if (providerName === "openai") {
        // Only allow fallback key for default model
        if (modelName !== DEFAULT_OPENAI_MODEL) {
          throw new NotFoundException(
            `No API key found for project ${projectId}. Free messages are only available for the default model (${DEFAULT_OPENAI_MODEL}). Please add your OpenAI API key to use other models.`,
          );
        }
        const fallbackKey = process.env.FALLBACK_OPENAI_API_KEY;
        if (!fallbackKey) {
          throw new NotFoundException(
            "No provider keys found for project and no fallback key configured",
          );
        }
        return fallbackKey;
      }
      this.logger.error(
        `No provider keys configured for project ${projectId}. An API key is required to proceed.`,
      );
      throw new NotFoundException(
        `No provider keys found for project ${projectId}. Please configure an API key.`,
      );
    }

    const chosenKey = providerKeys.find(
      (key) => key.providerName === providerName,
    );
    if (!chosenKey) {
      // Check for fallback key if OpenAI is requested
      if (providerName === "openai") {
        // Only allow fallback key for default model
        if (modelName !== DEFAULT_OPENAI_MODEL) {
          throw new NotFoundException(
            `No OpenAI API key found for project ${projectId}. Free messages are only available for the default model (${DEFAULT_OPENAI_MODEL}). Please add your OpenAI API key to use other models.`,
          );
        }
        const fallbackKey = process.env.FALLBACK_OPENAI_API_KEY;
        if (!fallbackKey) {
          throw new NotFoundException(
            `No OpenAI key found for project ${projectId} and no fallback key configured`,
          );
        }
        return fallbackKey;
      }

      throw new Error(
        `No key found for provider ${providerName} in project ${projectId}`,
      );
    }

    if (!chosenKey.providerKeyEncrypted) {
      this.logger.error(
        `Stored key for provider ${chosenKey.providerName} in project ${projectId} is empty or invalid.`,
      );
      throw new Error(
        `API key for provider ${chosenKey.providerName} in project ${projectId} is missing or empty.`,
      );
    }

    try {
      const providerKeySecret = this.configService.get<string>(
        "PROVIDER_KEY_SECRET",
      );
      if (!providerKeySecret) {
        throw new Error("PROVIDER_KEY_SECRET is not configured");
      }

      const { providerKey: decryptedKey } = decryptProviderKey(
        chosenKey.providerKeyEncrypted,
        providerKeySecret,
      );
      return decryptedKey;
    } catch (error) {
      this.logger.error(
        `Failed to decrypt API key for provider ${chosenKey.providerName} in project ${projectId}: ${error}`,
      );
      throw new Error(
        `API key decryption failed for project ${projectId}, provider ${chosenKey.providerName}. Ensure the key is correctly encrypted and the decryption key is available.`,
      );
    }
  }

  private async shouldIgnoreCancelledToolResponse(
    userMessage: MessageRequest,
    thread: Thread,
  ): Promise<boolean> {
    if (
      userMessage.role === MessageRole.Tool &&
      thread.generationStage === GenerationStage.CANCELLED
    ) {
      return true;
    }
    return false;
  }
}

const checkCancellationStatus = async (
  db: HydraDb,
  threadId: string,
  projectId: string,
  chunkCount: number,
  logger?: Logger,
) => {
  try {
    const generationStage = await operations.getThreadGenerationStage(
      db,
      threadId,
      projectId,
    );
    const isCancelled = generationStage === GenerationStage.CANCELLED;

    if (!isCancelled) {
      return null;
    }
    Sentry.addBreadcrumb({
      message: "Stream cancelled during processing",
      category: "stream",
      level: "warning",
      data: { threadId, chunksProcessed: chunkCount },
    });
    return isCancelled;
  } catch (error) {
    logger?.error(`Error checking thread cancellation status: ${error}`);
    Sentry.captureException(error, {
      tags: { operation: "checkCancellation", threadId },
    });
    // we assume that the thread is not cancelled if we cannot check the status
    return false;
  }
};

async function syncThreadStatus(
  db: HydraDatabase,
  threadId: string,
  messageId: string,
  projectId: string,
  chunkCount: number,
  currentThreadMessage: ThreadMessage,
  mcpAccessToken: string,
  logger?: Logger,
): Promise<AdvanceThreadResponseDto | undefined> {
  return await Sentry.startSpan(
    {
      name: "syncThreadStatus",
      op: "stream.syncThreadStatus",
      attributes: {
        threadId,
      },
    },
    async () => {
      // Update db message on interval
      const isCancelled = await checkCancellationStatus(
        db,
        threadId,
        projectId,
        chunkCount,
        logger,
      );

      if (isCancelled) {
        return {
          responseMessageDto: {
            ...currentThreadMessage,
            content: convertContentPartToDto(currentThreadMessage.content),
            componentState: currentThreadMessage.componentState ?? {},
          },
          generationStage: GenerationStage.CANCELLED,
          statusMessage: "cancelled",
          mcpAccessToken,
        };
      }

      await updateMessage(db, messageId, {
        ...currentThreadMessage,
        content: convertContentPartToDto(currentThreadMessage.content),
      });
    },
  );
}<|MERGE_RESOLUTION|>--- conflicted
+++ resolved
@@ -331,7 +331,6 @@
       statusMessage: thread.statusMessage ?? undefined,
       projectId: thread.projectId,
       name: thread.name ?? undefined,
-<<<<<<< HEAD
       messages: thread.messages
         .filter((message) => message.role !== MessageRole.System)
         .map((message) => ({
@@ -348,25 +347,8 @@
           tool_call_id: message.toolCallId ?? undefined,
           error: message.error ?? undefined,
           isCancelled: message.isCancelled,
+          reasoning: message.reasoning ?? undefined,
         })),
-=======
-      messages: thread.messages.map((message) => ({
-        id: message.id,
-        threadId: message.threadId,
-        role: message.role,
-        createdAt: message.createdAt,
-        component: message.componentDecision ?? undefined,
-        content: convertContentPartToDto(message.content),
-        metadata: message.metadata ?? undefined,
-        componentState: message.componentState ?? {},
-        toolCallRequest: message.toolCallRequest ?? undefined,
-        actionType: message.actionType ?? undefined,
-        tool_call_id: message.toolCallId ?? undefined,
-        error: message.error ?? undefined,
-        isCancelled: message.isCancelled,
-        reasoning: message.reasoning ?? undefined,
-      })),
->>>>>>> 95ab7d20
     };
   }
 
@@ -628,7 +610,6 @@
       threadId,
       includeInternal,
     );
-<<<<<<< HEAD
     return messages
       .filter((message) => message.role !== MessageRole.System)
       .map((message) => ({
@@ -643,23 +624,8 @@
         error: message.error ?? undefined,
         isCancelled: message.isCancelled,
         additionalContext: message.additionalContext ?? {},
+        reasoning: message.reasoning ?? undefined,
       }));
-=======
-    return messages.map((message) => ({
-      ...message,
-      content: convertContentPartToDto(message.content),
-      metadata: message.metadata ?? undefined,
-      toolCallRequest: message.toolCallRequest ?? undefined,
-      tool_call_id: message.toolCallId ?? undefined,
-      actionType: message.actionType ?? undefined,
-      componentState: message.componentState ?? {},
-      component: message.componentDecision as ComponentDecisionV2 | undefined,
-      error: message.error ?? undefined,
-      isCancelled: message.isCancelled,
-      additionalContext: message.additionalContext ?? {},
-      reasoning: message.reasoning ?? undefined,
-    }));
->>>>>>> 95ab7d20
   }
 
   async deleteMessage(messageId: string) {
