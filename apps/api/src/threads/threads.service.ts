--- conflicted
+++ resolved
@@ -501,9 +501,6 @@
       throw new Error("No messages found");
     }
 
-<<<<<<< HEAD
-    let responseMessage: LegacyComponentDecision;
-=======
     if (stream) {
       return await this.handleStreamingResponse(
         projectId,
@@ -633,7 +630,6 @@
     const systemTools = await getSystemTools(db, projectId);
     const latestMessage = messages[messages.length - 1];
     const toolCallId = latestMessage.tool_call_id;
->>>>>>> e59be394
     if (latestMessage.role === MessageRole.Tool) {
       await updateGenerationStage(
         db,
@@ -652,57 +648,6 @@
       const componentDef = advanceRequestDto.availableComponents?.find(
         (c) => c.name === latestMessage.component?.componentName,
       );
-<<<<<<< HEAD
-      // if (!componentDef) {
-      //   throw new Error("Component definition not found");
-      // }
-
-      if (stream) {
-        const streamedResponseMessage =
-          await tamboBackend.hydrateComponentWithData(
-            threadMessageDtoToThreadMessage(messages),
-            componentDef!,
-            toolResponse,
-            latestMessage.tool_call_id,
-            thread.id,
-            true,
-          );
-        return this.handleAdvanceThreadStream(
-          thread.id,
-          streamedResponseMessage,
-          addedUserMessage,
-          latestMessage.tool_call_id,
-        );
-      } else {
-        let finalResponse: LegacyComponentDecision | undefined;
-        for await (const response of await tamboBackend.runDecisionLoop({
-          messageHistory: threadMessageDtoToThreadMessage(messages),
-          availableComponents: advanceRequestDto.availableComponents ?? [],
-          stream: false,
-          toolResponse,
-          toolCallId: latestMessage.tool_call_id,
-          additionalContext: advanceRequestDto.additionalContext,
-        })) {
-          finalResponse = response;
-        }
-        if (!finalResponse) {
-          throw new Error("No response received from decision loop");
-        }
-        responseMessage = finalResponse;
-      }
-    } else {
-      await updateGenerationStage(
-        this.getDb(),
-        thread.id,
-        GenerationStage.CHOOSING_COMPONENT,
-        `Choosing component...`,
-      );
-      if (stream) {
-        const streamedResponseMessage = await tamboBackend.generateComponent(
-          threadMessageDtoToThreadMessage(messages),
-          availableComponentMap,
-          thread.id,
-=======
       if (!componentDef) {
         throw new Error("Component definition not found");
       }
@@ -715,27 +660,8 @@
           latestMessage.tool_call_id,
           threadId,
           systemTools,
->>>>>>> e59be394
           true,
         );
-<<<<<<< HEAD
-      } else {
-        let finalResponse: LegacyComponentDecision | undefined;
-        for await (const response of await tamboBackend.runDecisionLoop({
-          messageHistory: threadMessageDtoToThreadMessage(messages),
-          availableComponents: advanceRequestDto.availableComponents ?? [],
-          stream: false,
-          additionalContext: advanceRequestDto.additionalContext,
-        })) {
-          finalResponse = response;
-        }
-        if (!finalResponse) {
-          throw new Error("No response received from decision loop");
-        }
-        responseMessage = finalResponse;
-        console.log("responseMessage", responseMessage);
-      }
-=======
       return this.handleAdvanceThreadStream(
         projectId,
         threadId,
@@ -745,7 +671,6 @@
         advanceRequestDto,
         toolCallId,
       );
->>>>>>> e59be394
     }
 
     await updateGenerationStage(
