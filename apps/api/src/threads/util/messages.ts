--- conflicted
+++ resolved
@@ -12,12 +12,8 @@
   operations,
   schema,
 } from "@tambo-ai-cloud/db";
-<<<<<<< HEAD
-import { and, eq } from "drizzle-orm";
+import { eq } from "drizzle-orm";
 import type { AutumnService } from "../../common/services/autumn.service";
-=======
-import { eq } from "drizzle-orm";
->>>>>>> 3fbb9f72
 import { MessageRequest, ThreadMessageDto } from "../dto/message.dto";
 import {
   convertContentDtoToContentPart,
