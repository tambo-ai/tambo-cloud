--- conflicted
+++ resolved
@@ -121,7 +121,6 @@
   async generateComponent2(
     @Body() generateComponentDto: GenerateComponentRequest2,
     @Req() request, // Assumes the request object has the projectId
-<<<<<<< HEAD
   ): Promise<ComponentDecisionDto> {
     const {
       content,
@@ -130,11 +129,6 @@
       contextKey,
       generateSuggestedActions,
     } = generateComponentDto;
-=======
-  ): Promise<GenerateComponentResponse> {
-    const { content, availableComponents, threadId, contextKey } =
-      generateComponentDto;
->>>>>>> f2103f43
     if (!content?.length) {
       throw new BadRequestException(
         'Message history is required and cannot be empty',
