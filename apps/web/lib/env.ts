--- conflicted
+++ resolved
@@ -33,16 +33,13 @@
     GOOGLE_CLIENT_SECRET: z.string().min(1).optional(),
     NEXTAUTH_SECRET: z.string().min(1),
     NEXTAUTH_URL: z.string().url(),
-<<<<<<< HEAD
 
     // Whitelabeling (server-side copies; optional so can be omitted)
     TAMBO_WHITELABEL_ORG_NAME: z.string().min(1).optional(),
     TAMBO_WHITELABEL_ORG_LOGO: z.string().url().optional(),
-=======
     // Restrict logins to a specific verified email domain when self-hosting.
     // When unset, any verified email is allowed.
     ALLOWED_LOGIN_DOMAIN: z.string().min(1).optional(),
->>>>>>> 78060d8f
   },
   /*
    * Environment variables available on the client (and server).
@@ -92,7 +89,6 @@
       process.env.NEXT_PUBLIC_SMOKETEST_TAMBO_API_KEY,
     NEXT_PUBLIC_SMOKETEST_PROJECT_ID:
       process.env.NEXT_PUBLIC_SMOKETEST_PROJECT_ID,
-<<<<<<< HEAD
 
     // Whitelabeling (falls back to non-public vars for convenience)
     NEXT_PUBLIC_TAMBO_WHITELABEL_ORG_NAME:
@@ -101,9 +97,6 @@
     NEXT_PUBLIC_TAMBO_WHITELABEL_ORG_LOGO:
       process.env.NEXT_PUBLIC_TAMBO_WHITELABEL_ORG_LOGO ??
       process.env.TAMBO_WHITELABEL_ORG_LOGO,
-    COMPOSIO_API_KEY: process.env.COMPOSIO_API_KEY,
-=======
->>>>>>> 78060d8f
     ALLOW_LOCAL_MCP_SERVERS: process.env.ALLOW_LOCAL_MCP_SERVERS,
     GITHUB_TOKEN: process.env.GITHUB_TOKEN,
     // NextAuth OAuth providers
@@ -113,14 +106,11 @@
     GOOGLE_CLIENT_SECRET: process.env.GOOGLE_CLIENT_SECRET,
     NEXTAUTH_SECRET: process.env.NEXTAUTH_SECRET,
     NEXTAUTH_URL: process.env.NEXTAUTH_URL,
-<<<<<<< HEAD
 
     // Whitelabeling server values (mirrors client fallbacks)
     TAMBO_WHITELABEL_ORG_NAME: process.env.TAMBO_WHITELABEL_ORG_NAME,
     TAMBO_WHITELABEL_ORG_LOGO: process.env.TAMBO_WHITELABEL_ORG_LOGO,
-=======
     ALLOWED_LOGIN_DOMAIN: process.env.ALLOWED_LOGIN_DOMAIN,
->>>>>>> 78060d8f
   },
   skipValidation: process.env.SKIP_ENV_VALIDATION === "true",
 });