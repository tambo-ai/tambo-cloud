"use client";

/* eslint-disable @typescript-eslint/no-explicit-any */
import { Button } from "@/components/ui/button";
import { Card } from "@/components/ui/card";
import { api } from "@/trpc/react";
import { useHydra } from "@hydra-ai/react";
import { HydraTool } from "@hydra-ai/react/dist/model/component-metadata";
import { TRPCClientErrorLike } from "@trpc/client";
import { X } from "lucide-react";
import {
  SetStateAction,
  useCallback,
  useEffect,
  useMemo,
  useState,
  type ReactNode,
} from "react";
import { z } from "zod";
import {
  ApiActivityMonitor,
  type ApiState,
} from "./components/ApiActivityMonitor";
<<<<<<< HEAD
import { SuggestedActions } from "./components/SuggestedActions";
import { ThreadInput } from "./components/ThreadInput";
=======
>>>>>>> 27adfe87
import { wrapApiCall } from "./utils/apiWrapper";

export default function SmokePage() {
  const [errors, setErrors] = useState<(TRPCClientErrorLike<any> | Error)[]>(
    []
  );
  const { registerComponent, generationStage, thread } = useHydra();
  const messages = thread?.messages ?? [];

  const { mutateAsync: getAirQuality, isPending: isAqiPending } =
    api.demo.aqi.useMutation({
      onError: (error) => setErrors((prev) => [...prev, error]),
    });
  const { mutateAsync: getForecast, isPending: isForecastPending } =
    api.demo.forecast.useMutation({
      onError: (error) => setErrors((prev) => [...prev, error]),
    });
  const { mutateAsync: getHistoricalWeather, isPending: isHistoryPending } =
    api.demo.history.useMutation({
      onError: (error) => setErrors((prev) => [...prev, error]),
    });

  const [apiStates, setApiStates] = useState<Record<string, ApiState>>({
    aqi: {
      isRunning: false,
      startTime: null,
      duration: null,
      isPaused: false,
      shouldError: false,
      tokens: null,
    },
    forecast: {
      isRunning: false,
      startTime: null,
      duration: null,
      isPaused: false,
      shouldError: false,
      tokens: null,
    },
    history: {
      isRunning: false,
      startTime: null,
      duration: null,
      isPaused: false,
      shouldError: false,
      tokens: null,
    },
  });

  const [pollInterval, setPollInterval] = useState<NodeJS.Timeout | null>(null);

  const wrappedApis = useWrappedApis(
    setApiStates,
    getAirQuality,
    getForecast,
    getHistoricalWeather
  );
  const isAnyApiRunning = Object.values(apiStates).some(
    (state) => state.isRunning
  );

  const updateApiStates = useCallback(() => {
    setApiStates({
      aqi: wrappedApis.aqi.getState(),
      forecast: wrappedApis.forecast.getState(),
      history: wrappedApis.history.getState(),
    });
  }, [wrappedApis]);
  useEffect(() => {
    if (isAnyApiRunning && !pollInterval) {
      const interval = setInterval(() => {
        console.log("polling");
        setApiStates({
          aqi: wrappedApis.aqi.getState(),
          forecast: wrappedApis.forecast.getState(),
          history: wrappedApis.history.getState(),
        });
      }, 1000);
      setPollInterval(interval);
    } else if (!isAnyApiRunning && pollInterval) {
      clearInterval(pollInterval);
      setPollInterval(null);
    }

    return () => {
      if (pollInterval) {
        clearInterval(pollInterval);
      }
    };
  }, [apiStates, wrappedApis, pollInterval, isAnyApiRunning]);

  const tools: Record<string, HydraTool> = useMemo(
    () =>
      makeWeatherTools(
        wrappedApis.forecast.call,
        wrappedApis.history.call,
        wrappedApis.aqi.call
      ),
    [wrappedApis]
  );

  useEffect(() => {
    console.log("registering components");
    registerComponent({
      component: WeatherDay,
      name: "WeatherDay",
      description: "A weather day",
      propsDefinition: {
        data: "{ date: string; day: { maxtemp_c: number; mintemp_c: number; avgtemp_c: number; maxwind_kph: number; totalprecip_mm: number; avghumidity: number; condition: { text: string; icon: string } } }",
      },
      associatedTools: [tools.forecast, tools.history],
    });
    registerComponent({
      component: AirQuality,
      name: "AirQuality",
      description: "Air quality",
      propsDefinition: {
        data: "{ aqi: number; pm2_5: number; pm10: number; o3: number; no2: number }",
      },
      associatedTools: [tools.aqi],
    });
  }, [registerComponent, tools]);

  useEffect(() => {
    console.log("thread updated", thread);
  }, [thread]);

<<<<<<< HEAD
=======
  const { mutateAsync: generateComponent, isPending: isGenerating } =
    useMutation({
      mutationFn: async () => {
        try {
          console.log("generating component with input", input);
          const response = await sendThreadMessage(input, thread.id);
          return response;
        } catch (error) {
          setErrors((prev) => [...prev, error as Error]);
          throw error;
        }
      },
    });

  const isLoading =
    isAqiPending || isForecastPending || isHistoryPending || isGenerating;

  const handleSubmit = async (e: React.FormEvent) => {
    e.preventDefault();
    if (!input.trim()) return;

    await generateComponent();

    setInput("");
  };

>>>>>>> 27adfe87
  return (
    <div className="container max-w-2xl py-8 space-y-4">
      <Card className="p-4 min-h-[500px] flex flex-col">
        <div className="flex-1 overflow-y-auto space-y-4 mb-4">
          {messages.map((message, index) => (
            <div
              key={index}
              className={`p-3 rounded-lg ${
                message.role === "user"
                  ? "bg-primary text-primary-foreground ml-12"
                  : "bg-muted mr-12"
              }`}
            >
              {message.content.map((content, index) => (
                <div key={index}>
                  {content.type === "text"
                    ? content.text
                    : `[Unhandled ${content.type}]`}
                </div>
              ))}
              {message.renderedComponent && (
                <div className="mt-2">
                  {message.renderedComponent as ReactNode}
                </div>
              )}
            </div>
          ))}
        </div>
<<<<<<< HEAD
        <SuggestedActions maxSuggestions={3} />
=======
>>>>>>> 27adfe87
        <div>
          <p className="text-sm text-muted-foreground p-2">
            Generation stage: {generationStage}
          </p>
        </div>

        <ThreadInput
          onError={(error) => setErrors((prev) => [...prev, error])}
        />
      </Card>

      {errors.length > 0 && (
        <Card className="p-4 bg-destructive/10">
          <div className="flex items-center justify-between mb-2">
            <h3 className="font-semibold">Errors</h3>
            <Button
              variant="ghost"
              size="sm"
              onClick={() => setErrors([])}
              className="h-8 px-2"
            >
              <X className="h-4 w-4" />
            </Button>
          </div>
          <div className="space-y-2">
            {errors.map((error, index) => (
              <div key={index} className="text-sm font-mono">
                {error.message || String(error)}
              </div>
            ))}
          </div>
        </Card>
      )}

      <Card className="p-4">
        <h3 className="font-semibold mb-2">API Activity</h3>
        <div className="space-y-2">
          <ApiActivityMonitor
            name="Air Quality"
            state={apiStates.aqi}
            tokens={apiStates.aqi.tokens ?? undefined}
            onPauseToggle={(isPaused) => {
              if (isPaused) {
                wrappedApis.aqi.unpause();
              } else {
                wrappedApis.aqi.pause();
              }
              updateApiStates();
            }}
            onErrorToggle={(isErroring) => {
              wrappedApis.aqi.setNextError(!isErroring);
              updateApiStates();
            }}
          />
          <ApiActivityMonitor
            name="Forecast"
            state={apiStates.forecast}
            tokens={apiStates.forecast.tokens ?? undefined}
            onPauseToggle={(isPaused) => {
              if (isPaused) {
                wrappedApis.forecast.unpause();
              } else {
                wrappedApis.forecast.pause();
              }
              updateApiStates();
            }}
            onErrorToggle={(isErroring) => {
              wrappedApis.forecast.setNextError(!isErroring);
              updateApiStates();
            }}
          />
          <ApiActivityMonitor
            name="History"
            state={apiStates.history}
            tokens={apiStates.history.tokens ?? undefined}
            onPauseToggle={(isPaused) => {
              if (isPaused) {
                wrappedApis.history.unpause();
              } else {
                wrappedApis.history.pause();
              }
              updateApiStates();
            }}
            onErrorToggle={(isErroring) => {
              wrappedApis.history.setNextError(!isErroring);
              updateApiStates();
            }}
          />
        </div>
      </Card>

      <div>
        <p>Thread ID: &apos;{thread.id}&apos;</p>
      </div>
    </div>
  );
}

interface WeatherDay {
  date: string;
  day: {
    maxtemp_c: number;
    mintemp_c: number;
    avgtemp_c: number;
    maxwind_kph: number;
    totalprecip_mm: number;
    avghumidity: number;
    condition: {
      text: string;
      icon: string;
    };
  };
}

interface WeatherDayProps {
  readonly data: WeatherDay;
}

const WeatherDay = ({ data }: WeatherDayProps): JSX.Element => {
  return (
    <Card className="p-4">
      <div className="flex items-center justify-between">
        <div>
          <p className="font-medium">
            {new Date(data.date).toLocaleDateString()}
          </p>
          <div className="flex items-center gap-2">
            {/* eslint-disable-next-line @next/next/no-img-element */}
            <img
              src={data.day.condition.icon}
              alt={data.day.condition.text}
              width={64}
              height={64}
            />
            <p className="text-sm text-muted-foreground">
              {data.day.condition.text}
            </p>
          </div>
        </div>

        <div className="text-right">
          <div className="text-2xl font-bold">
            {Math.round(data.day.avgtemp_c)}°C
          </div>
          <div className="text-sm text-muted-foreground">
            H: {Math.round(data.day.maxtemp_c)}° L:{" "}
            {Math.round(data.day.mintemp_c)}°
          </div>
        </div>
      </div>

      <div className="mt-4 grid grid-cols-2 gap-4 text-sm">
        <div>
          <p className="text-muted-foreground">Wind</p>
          <p>{Math.round(data.day.maxwind_kph)} km/h</p>
        </div>
        <div>
          <p className="text-muted-foreground">Precipitation</p>
          <p>{data.day.totalprecip_mm} mm</p>
        </div>
        <div>
          <p className="text-muted-foreground">Humidity</p>
          <p>{Math.round(data.day.avghumidity)}%</p>
        </div>
      </div>
    </Card>
  );
};

interface AirQualityProps {
  readonly data: {
    aqi: number;
    pm2_5: number;
    pm10: number;
    o3: number;
    no2: number;
  };
}

const AirQuality = ({ data }: AirQualityProps): JSX.Element => {
  const getAqiLevel = (aqi: number) => {
    if (aqi <= 50) return "Good";
    if (aqi <= 100) return "Moderate";
    if (aqi <= 150) return "Unhealthy for Sensitive Groups";
    if (aqi <= 200) return "Unhealthy";
    if (aqi <= 300) return "Very Unhealthy";
    return "Hazardous";
  };

  return (
    <Card className="p-4">
      <div className="flex items-center justify-between">
        <div>
          <p className="font-medium">Air Quality</p>
          <p className="text-sm text-muted-foreground">
            {getAqiLevel(data.aqi)}
          </p>
        </div>
        <div className="text-right">
          <div className="text-2xl font-bold">{data.aqi}</div>
          <div className="text-sm text-muted-foreground">AQI</div>
        </div>
      </div>

      <div className="mt-4 grid grid-cols-2 gap-4 text-sm">
        <div>
          <p className="text-muted-foreground">PM2.5</p>
          <p>{data.pm2_5} µg/m³</p>
        </div>
        <div>
          <p className="text-muted-foreground">PM10</p>
          <p>{data.pm10} µg/m³</p>
        </div>
        <div>
          <p className="text-muted-foreground">Ozone</p>
          <p>{data.o3} ppb</p>
        </div>
        <div>
          <p className="text-muted-foreground">Nitrogen Dioxide</p>
          <p>{data.no2} ppb</p>
        </div>
      </div>
    </Card>
  );
};

// Add type definitions
type UpdateStateCallback = (
  isRunning: boolean,
  startTime: number | null,
  duration: number | null,
  tokens: number | null
) => void;

function useWrappedApis(
  setApiStates: (value: SetStateAction<Record<string, ApiState>>) => void,
  getAirQuality: (...args: any[]) => Promise<any>,
  getForecast: (...args: any[]) => Promise<any>,
  getHistoricalWeather: (...args: any[]) => Promise<any>
) {
  const updateAqiState: UpdateStateCallback = useCallback(
    (isRunning, startTime, duration, tokens) =>
      setApiStates((prev) => ({
        ...prev,
        aqi: { ...prev.aqi, isRunning, startTime, duration, tokens },
      })),
    [setApiStates]
  );

  const updateForecastState: UpdateStateCallback = useCallback(
    (isRunning, startTime, duration, tokens) =>
      setApiStates((prev) => ({
        ...prev,
        forecast: { ...prev.forecast, isRunning, startTime, duration, tokens },
      })),
    [setApiStates]
  );

  const updateHistoryState: UpdateStateCallback = useCallback(
    (isRunning, startTime, duration, tokens) =>
      setApiStates((prev) => ({
        ...prev,
        history: { ...prev.history, isRunning, startTime, duration, tokens },
      })),
    [setApiStates]
  );

  return useMemo(
    () => ({
      aqi: wrapApiCall(getAirQuality, updateAqiState),
      forecast: wrapApiCall(getForecast, updateForecastState),
      history: wrapApiCall(getHistoricalWeather, updateHistoryState),
    }),
    [
      getAirQuality,
      getForecast,
      getHistoricalWeather,
      updateAqiState,
      updateForecastState,
      updateHistoryState,
    ]
  );
}

function makeWeatherTools(
  getForecast: (...args: any[]) => Promise<any>,
  getHistoricalWeather: (...args: any[]) => Promise<any>,
  getAirQuality: (...args: any[]) => Promise<any>
): Record<string, HydraTool> {
  const forecastSchema = z
    .object({
      location: z
        .string()
        .describe("The location to get the weather forecast for"),
    })
    .describe("The parameters to get the weather forecast for");

  const historySchema = z
    .object({
      location: z
        .string()
        .describe("The location to get the historical weather for"),
      datetime: z
        .string()
        .describe("The datetime to get the historical weather for"),
    })
    .describe("The parameters to get the historical weather for");

  const aqiSchema = z
    .object({
      location: z.string().describe("The location to get the air quality for"),
    })
    .describe("The parameters to get the air quality for");

  return {
    forecast: {
      name: "getWeatherForecast",
      description: "Get the weather forecast",
      tool: getForecast,
      toolSchema: z.function().args(forecastSchema).returns(z.any()),
    },
    history: {
      name: "getHistoricalWeather",
      description: "Get the historical weather",
      tool: getHistoricalWeather,
      toolSchema: z.function().args(historySchema).returns(z.any()),
    },
    aqi: {
      name: "getAirQuality",
      description: "Get the air quality",
      tool: getAirQuality,
      toolSchema: z.function().args(aqiSchema).returns(z.any()),
    },
  };
}<|MERGE_RESOLUTION|>--- conflicted
+++ resolved
@@ -21,16 +21,11 @@
   ApiActivityMonitor,
   type ApiState,
 } from "./components/ApiActivityMonitor";
-<<<<<<< HEAD
-import { SuggestedActions } from "./components/SuggestedActions";
-import { ThreadInput } from "./components/ThreadInput";
-=======
->>>>>>> 27adfe87
 import { wrapApiCall } from "./utils/apiWrapper";
 
 export default function SmokePage() {
   const [errors, setErrors] = useState<(TRPCClientErrorLike<any> | Error)[]>(
-    []
+    [],
   );
   const { registerComponent, generationStage, thread } = useHydra();
   const messages = thread?.messages ?? [];
@@ -81,10 +76,10 @@
     setApiStates,
     getAirQuality,
     getForecast,
-    getHistoricalWeather
+    getHistoricalWeather,
   );
   const isAnyApiRunning = Object.values(apiStates).some(
-    (state) => state.isRunning
+    (state) => state.isRunning,
   );
 
   const updateApiStates = useCallback(() => {
@@ -122,9 +117,9 @@
       makeWeatherTools(
         wrappedApis.forecast.call,
         wrappedApis.history.call,
-        wrappedApis.aqi.call
+        wrappedApis.aqi.call,
       ),
-    [wrappedApis]
+    [wrappedApis],
   );
 
   useEffect(() => {
@@ -153,8 +148,6 @@
     console.log("thread updated", thread);
   }, [thread]);
 
-<<<<<<< HEAD
-=======
   const { mutateAsync: generateComponent, isPending: isGenerating } =
     useMutation({
       mutationFn: async () => {
@@ -181,7 +174,6 @@
     setInput("");
   };
 
->>>>>>> 27adfe87
   return (
     <div className="container max-w-2xl py-8 space-y-4">
       <Card className="p-4 min-h-[500px] flex flex-col">
@@ -210,10 +202,6 @@
             </div>
           ))}
         </div>
-<<<<<<< HEAD
-        <SuggestedActions maxSuggestions={3} />
-=======
->>>>>>> 27adfe87
         <div>
           <p className="text-sm text-muted-foreground p-2">
             Generation stage: {generationStage}
@@ -445,14 +433,14 @@
   isRunning: boolean,
   startTime: number | null,
   duration: number | null,
-  tokens: number | null
+  tokens: number | null,
 ) => void;
 
 function useWrappedApis(
   setApiStates: (value: SetStateAction<Record<string, ApiState>>) => void,
   getAirQuality: (...args: any[]) => Promise<any>,
   getForecast: (...args: any[]) => Promise<any>,
-  getHistoricalWeather: (...args: any[]) => Promise<any>
+  getHistoricalWeather: (...args: any[]) => Promise<any>,
 ) {
   const updateAqiState: UpdateStateCallback = useCallback(
     (isRunning, startTime, duration, tokens) =>
@@ -460,7 +448,7 @@
         ...prev,
         aqi: { ...prev.aqi, isRunning, startTime, duration, tokens },
       })),
-    [setApiStates]
+    [setApiStates],
   );
 
   const updateForecastState: UpdateStateCallback = useCallback(
@@ -469,7 +457,7 @@
         ...prev,
         forecast: { ...prev.forecast, isRunning, startTime, duration, tokens },
       })),
-    [setApiStates]
+    [setApiStates],
   );
 
   const updateHistoryState: UpdateStateCallback = useCallback(
@@ -478,7 +466,7 @@
         ...prev,
         history: { ...prev.history, isRunning, startTime, duration, tokens },
       })),
-    [setApiStates]
+    [setApiStates],
   );
 
   return useMemo(
@@ -494,14 +482,14 @@
       updateAqiState,
       updateForecastState,
       updateHistoryState,
-    ]
+    ],
   );
 }
 
 function makeWeatherTools(
   getForecast: (...args: any[]) => Promise<any>,
   getHistoricalWeather: (...args: any[]) => Promise<any>,
-  getAirQuality: (...args: any[]) => Promise<any>
+  getAirQuality: (...args: any[]) => Promise<any>,
 ): Record<string, HydraTool> {
   const forecastSchema = z
     .object({
