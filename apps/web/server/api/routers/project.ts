--- conflicted
+++ resolved
@@ -418,14 +418,11 @@
         maxInputTokens,
         maxToolCallLimit,
         isTokenRequired,
-<<<<<<< HEAD
-        allowSystemPromptOverride,
-=======
         providerType,
         agentProviderType,
         agentUrl,
         agentName,
->>>>>>> 1a4cc2b7
+        allowSystemPromptOverride,
       } = input;
       await operations.ensureProjectAccess(ctx.db, projectId, ctx.user.id);
 
