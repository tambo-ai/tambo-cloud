--- conflicted
+++ resolved
@@ -17,13 +17,8 @@
   llmClient: LLMClient,
   context: InputContext,
   threadId: string,
-<<<<<<< HEAD
   stream?: boolean,
 ): Promise<ComponentDecision | AsyncIterableIterator<ComponentDecision>> {
-=======
-  version: "v1" | "v2" = "v1",
-): Promise<ComponentDecision> {
->>>>>>> 11a6e6c2
   const {
     template: availableComponentsTemplate,
     args: availableComponentsArgs,
@@ -87,13 +82,9 @@
   decisionResponse: any,
   context: InputContext,
   threadId: string,
-<<<<<<< HEAD
   stream?: boolean,
+  version: "v1" | "v2" = "v1",
 ): Promise<ComponentDecision | AsyncIterableIterator<ComponentDecision>> {
-=======
-  version: "v1" | "v2" = "v1",
-): Promise<ComponentDecision> {
->>>>>>> 11a6e6c2
   const reasoning = decisionResponse.message.match(
     /<reasoning>(.*?)<\/reasoning>/,
   )?.[1];
