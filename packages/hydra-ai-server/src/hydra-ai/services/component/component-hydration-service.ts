import { objectTemplate } from "@libretto/openai";
import { ChatCompletionMessageParam } from "@libretto/token.js";
import { ComponentDecision } from "@use-hydra-ai/core";
<<<<<<< HEAD
import { parse } from "partial-json";
=======
import { z } from "zod";
>>>>>>> 11a6e6c2
import { ChatMessage } from "../../model/chat-message";
import {
  AvailableComponent,
  AvailableComponents,
} from "../../model/component-metadata";
import { OpenAIResponse } from "../../model/openai-response";
import { LLMClient } from "../llm/llm-client";
import { chatHistoryToParams } from "../llm/utils";
import { parseAndValidate } from "../parser/response-parser-service";
import {
  getAvailableComponentsPromptTemplate,
  getComponentHydrationPromptTemplate,
} from "../prompt/prompt-service";
import { schemaV1, schemaV2 } from "../prompt/schemas";
import { convertMetadataToTools } from "../tool/tool-service";

// Public function
export async function hydrateComponent(
  llmClient: LLMClient,
  messageHistory: ChatMessage[],
  chosenComponent: AvailableComponent,
  toolResponse: any | undefined,
  availableComponents: AvailableComponents | undefined,
  threadId: string,
<<<<<<< HEAD
  stream?: boolean,
): Promise<ComponentDecision | AsyncIterableIterator<ComponentDecision>> {
=======
  version: "v1" | "v2" = "v1",
): Promise<ComponentDecision> {
>>>>>>> 11a6e6c2
  //only define tools if we don't have a tool response
  const tools = toolResponse
    ? undefined
    : convertMetadataToTools(chosenComponent.contextTools);

  const chosenComponentDescription = JSON.stringify(
    chosenComponent.description,
  );
  const chosenComponentProps = JSON.stringify(chosenComponent.props);
  const toolResponseString = toolResponse ? JSON.stringify(toolResponse) : "";
  const { template, args: componentHydrationArgs } =
    getComponentHydrationPromptTemplate(
      toolResponse,
      availableComponents || { [chosenComponent.name]: chosenComponent },
    );
  const chatHistory = chatHistoryToParams(messageHistory);
  const {
    template: availableComponentsTemplate,
    args: availableComponentsArgs,
  } = getAvailableComponentsPromptTemplate(
    availableComponents || { [chosenComponent.name]: chosenComponent },
  );

  const completeOptions = {
    messages: objectTemplate([
      { role: "system", content: template },
      { role: "chat_history", content: "{chatHistory}" },
      {
        role: "user",
        content: `<componentName>{chosenComponentName}</componentName>
        <componentDescription>{chosenComponentDescription}</componentDescription>
        <expectedProps>{chosenComponentProps}</expectedProps>
        ${toolResponseString ? `<toolResponse>{toolResponseString}</toolResponse>` : ""}`,
      },
    ] as ChatCompletionMessageParam[]),
    promptTemplateName: toolResponseString
      ? "component-hydration-with-tool-response"
      : "component-hydration",
    promptTemplateParams: {
      chatHistory,
      chosenComponentName: chosenComponent.name,
      chosenComponentDescription,
      chosenComponentProps,
      toolResponseString,
      ...componentHydrationArgs,
      ...availableComponentsArgs,
    },
    tools,
    jsonMode: true,
  };

  if (stream) {
    const responseStream = await llmClient.complete({
      ...completeOptions,
      stream: true,
    });

    return handleComponentHydrationStream(responseStream, threadId);
  }

  const generateComponentResponse = await llmClient.complete(completeOptions);

  const componentDecision: ComponentDecision = {
    message: "Fetching additional data",
    componentName: chosenComponent.name,
    props: null,
    ...(version === "v1" ? { suggestedActions: [] } : {}),
    toolCallRequest: generateComponentResponse.toolCallRequest,
    threadId,
  };

  if (!componentDecision.toolCallRequest) {
    const parsedData = (await parseAndValidate(
      version === "v1" ? schemaV1 : schemaV2,
      generateComponentResponse.message,
    )) as z.infer<typeof schemaV1> | z.infer<typeof schemaV2>;

    componentDecision.componentName = parsedData.componentName;
    componentDecision.props = parsedData.props;
    componentDecision.message = parsedData.message;
    if (version === "v1" && "suggestedActions" in parsedData) {
      componentDecision.suggestedActions = parsedData.suggestedActions || [];
    }
  }

  return componentDecision;
}

async function* handleComponentHydrationStream(
  responseStream: AsyncIterableIterator<OpenAIResponse>,
  threadId: string,
): AsyncIterableIterator<ComponentDecision> {
  let accumulatedDecision: ComponentDecision = {
    componentName: null,
    props: null,
    message: "",
    suggestedActions: [],
    toolCallRequest: undefined,
    threadId,
  };

  for await (const chunk of responseStream) {
    try {
      const toolCallRequest = chunk.toolCallRequest;
      const fixedJson = parse(chunk.message.length > 0 ? chunk.message : "{}");
      accumulatedDecision = {
        ...accumulatedDecision,
        ...fixedJson,
        toolCallRequest,
      };
      yield accumulatedDecision;
    } catch (e) {
      console.error("Error parsing chunk", e);
    }
  }
}<|MERGE_RESOLUTION|>--- conflicted
+++ resolved
@@ -1,11 +1,8 @@
 import { objectTemplate } from "@libretto/openai";
 import { ChatCompletionMessageParam } from "@libretto/token.js";
 import { ComponentDecision } from "@use-hydra-ai/core";
-<<<<<<< HEAD
 import { parse } from "partial-json";
-=======
 import { z } from "zod";
->>>>>>> 11a6e6c2
 import { ChatMessage } from "../../model/chat-message";
 import {
   AvailableComponent,
@@ -30,13 +27,9 @@
   toolResponse: any | undefined,
   availableComponents: AvailableComponents | undefined,
   threadId: string,
-<<<<<<< HEAD
   stream?: boolean,
+  version: "v1" | "v2" = "v1",
 ): Promise<ComponentDecision | AsyncIterableIterator<ComponentDecision>> {
-=======
-  version: "v1" | "v2" = "v1",
-): Promise<ComponentDecision> {
->>>>>>> 11a6e6c2
   //only define tools if we don't have a tool response
   const tools = toolResponse
     ? undefined
