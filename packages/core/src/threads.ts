--- conflicted
+++ resolved
@@ -209,55 +209,6 @@
   createdAt: Date;
   /** Timestamp when thread was last updated */
   updatedAt: Date;
-<<<<<<< HEAD
-}
-
-/**
- * Filter out content parts that are not currently supported for provider calls.
- * - Excludes legacy MCP "resource" parts
- * - Excludes our extended `file` parts (these may be converted later)
- *
- * When `warn` is true, a minimal warning is emitted for each filtered item
- * without logging potentially sensitive metadata.
- */
-// Internal type guards kept local to avoid leaking legacy types
-function hasStringType(x: unknown): x is { type: string } {
-  return (
-    typeof x === "object" &&
-    x !== null &&
-    typeof (x as Record<string, unknown>).type === "string"
-  );
-}
-
-function isLegacyResourcePart(x: unknown): x is { type: "resource" } {
-  if (!hasStringType(x)) return false;
-  return x.type === "resource";
-}
-
-export function filterUnsupportedContent<T extends ChatCompletionContentPart>(
-  parts: T[],
-  options?: { warn?: boolean },
-): T[];
-export function filterUnsupportedContent<T extends { type: ContentPartType }>(
-  parts: T[],
-  options?: { warn?: boolean },
-): T[];
-export function filterUnsupportedContent<T extends { type: ContentPartType }>(
-  parts: T[],
-  { warn = true }: { warn?: boolean } = {},
-): T[] {
-  return parts.filter((p) => {
-    if (isLegacyResourcePart(p)) {
-      if (warn) console.warn("Filtering out legacy 'resource' content part");
-      return false;
-    }
-    if (p.type === ContentPartType.File) {
-      if (warn)
-        console.warn("Filtering out 'file' content part for provider call");
-      return false;
-    }
-    return true;
-  });
 }
 
 export interface FileResource {
@@ -289,6 +240,4 @@
   /** Priority level for this resource */
   priority?: number;
   [key: string]: unknown;
-=======
->>>>>>> 76f945cb
 }