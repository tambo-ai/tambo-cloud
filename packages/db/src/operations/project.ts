import {
  AgentProviderType,
  AiProviderType,
  encryptApiKey,
  encryptProviderKey,
  hashKey,
  hideApiKey,
  MCPTransport,
  OAuthValidationMode,
  ToolProviderType,
} from "@tambo-ai-cloud/core";
import { randomBytes } from "crypto";
import { and, eq, isNotNull, isNull } from "drizzle-orm";
import * as schema from "../schema";
import type { HydraDb } from "../types";

export async function createProject(
  db: HydraDb,
  {
    name,
    userId,
    customInstructions,
    allowSystemPromptOverride = false,
    role = "admin",
    defaultLlmProviderName,
    defaultLlmModelName,
    customLlmModelName,
    customLlmBaseURL,
  }: {
    name: string;
    userId: string;
    customInstructions?: string;
    allowSystemPromptOverride?: boolean;
    defaultLlmProviderName?: string;
    defaultLlmModelName?: string;
    customLlmModelName?: string;
    customLlmBaseURL?: string;
    role?: string;
  },
) {
  if (!userId) {
    throw new Error("User ID is required");
  }

  return await db.transaction(async (tx) => {
    const [project] = await tx
      .insert(schema.projects)
      .values({
        name: name || "New Project",
        customInstructions,
        allowSystemPromptOverride,
        defaultLlmProviderName,
        defaultLlmModelName,
        customLlmModelName,
        customLlmBaseURL,
      })
      .returning();

    await tx.insert(schema.projectMembers).values({
      projectId: project.id,
      userId: userId,
      role,
    });

    return {
      id: project.id,
      name: project.name,
      userId,
      isTokenRequired: project.isTokenRequired,
      providerType: project.providerType,
    };
  });
}

export async function getProjectsForUser(db: HydraDb, userId: string) {
  return await db.query.projects.findMany({
    where: (projects, { inArray }) =>
      inArray(
        projects.id,
        db
          .select({ id: schema.projectMembers.projectId })
          .from(schema.projectMembers)
          .where(eq(schema.projectMembers.userId, userId)),
      ),
    orderBy: (projects, { desc }) => [desc(projects.updatedAt)],
  });
}

export async function getProject(db: HydraDb, id: string) {
  return await db.query.projects.findFirst({
    where: (projects, { eq }) => eq(projects.id, id),
    with: {
      members: true,
    },
  });
}

export async function getProjectWithKeys(db: HydraDb, id: string) {
  return await db.query.projects.findFirst({
    where: (projects, { eq }) => eq(projects.id, id),
    with: {
      members: true,
      apiKeys: true,
      providerKeys: true,
    },
  });
}

export async function getProjectApiKeyId(
  db: HydraDb,
  projectId: string,
  hashedApiKey: string,
) {
  const apiKey = await db.query.apiKeys.findFirst({
    where: and(
      eq(schema.apiKeys.projectId, projectId),
      eq(schema.apiKeys.hashedKey, hashedApiKey),
    ),
    columns: {
      id: true,
    },
  });
  return apiKey?.id ?? null;
}

export async function updateProject(
  db: HydraDb,
  id: string,
  {
    name,
    customInstructions,
    defaultLlmProviderName,
    defaultLlmModelName,
    customLlmModelName,
    customLlmBaseURL,
    maxInputTokens,
    maxToolCallLimit,
    isTokenRequired,
<<<<<<< HEAD
    allowSystemPromptOverride,
=======
    providerType,
    agentProviderType,
    agentUrl,
    agentName,
>>>>>>> 1a4cc2b7
  }: {
    name?: string;
    customInstructions?: string;
    defaultLlmProviderName?: string | null;
    defaultLlmModelName?: string | null;
    customLlmModelName?: string | null;
    customLlmBaseURL?: string | null;
    maxInputTokens?: number | null;
    maxToolCallLimit?: number;
    isTokenRequired?: boolean;
<<<<<<< HEAD
    allowSystemPromptOverride?: boolean;
=======
    providerType?: AiProviderType;
    agentProviderType?: AgentProviderType;
    agentUrl?: string | null;
    agentName?: string | null;
>>>>>>> 1a4cc2b7
  },
) {
  // Create update object with only provided fields
  const updateData: Partial<typeof schema.projects.$inferInsert> = {};
  if (name !== undefined) updateData.name = name;
  if (customInstructions !== undefined)
    updateData.customInstructions = customInstructions;
  if (defaultLlmProviderName !== undefined)
    updateData.defaultLlmProviderName = defaultLlmProviderName;
  if (defaultLlmModelName !== undefined)
    updateData.defaultLlmModelName = defaultLlmModelName;
  if (customLlmModelName !== undefined)
    updateData.customLlmModelName = customLlmModelName;
  if (customLlmBaseURL !== undefined)
    updateData.customLlmBaseURL = customLlmBaseURL;
  if (maxInputTokens !== undefined) {
    if (maxInputTokens !== null && maxInputTokens < 1) {
      throw new Error("Max input tokens must be greater than 0");
    }
    updateData.maxInputTokens = maxInputTokens;
  }
  if (maxToolCallLimit !== undefined) {
    if (maxToolCallLimit < 1) {
      throw new Error("Max tool call limit must be greater than 0");
    }
    updateData.maxToolCallLimit = maxToolCallLimit;
  }
  if (isTokenRequired !== undefined) {
    updateData.isTokenRequired = isTokenRequired;
  }
<<<<<<< HEAD
  if (allowSystemPromptOverride !== undefined) {
    updateData.allowSystemPromptOverride = allowSystemPromptOverride;
=======
  if (providerType !== undefined) {
    updateData.providerType = providerType;
  }
  if (agentProviderType !== undefined) {
    updateData.agentProviderType = agentProviderType;
  }
  if (agentUrl !== undefined) {
    updateData.agentUrl = agentUrl;
  }
  if (agentName !== undefined) {
    updateData.agentName = agentName;
>>>>>>> 1a4cc2b7
  }

  // Only perform update if there are fields to update
  if (Object.keys(updateData).length === 0) {
    const project = await getProject(db, id);
    return project;
  }

  // Always bump the project timestamp on any update for consistency
  updateData.updatedAt = new Date();

  const updated = await db
    .update(schema.projects)
    .set(updateData)
    .where(eq(schema.projects.id, id))
    .returning();
  return updated.length > 0 ? updated[0] : undefined;
}

export async function hasProjectAccess(
  db: HydraDb,
  id: string,
  userId: string,
) {
  const firstProjectMembership = await db.query.projectMembers.findFirst({
    where: (projectMembers, { eq, and }) =>
      and(eq(projectMembers.projectId, id), eq(projectMembers.userId, userId)),
  });

  return !!firstProjectMembership;
}

export async function ensureProjectAccess(
  db: HydraDb,
  id: string,
  userId: string,
) {
  const access = await hasProjectAccess(db, id, userId);
  if (!access) {
    throw new Error("User does not have access to this project");
  }
}

export async function deleteProject(db: HydraDb, id: string): Promise<boolean> {
  return await db.transaction(async (tx) => {
    // Delete provider keys
    await tx
      .delete(schema.providerKeys)
      .where(eq(schema.providerKeys.projectId, id));

    // Delete API keys
    await tx.delete(schema.apiKeys).where(eq(schema.apiKeys.projectId, id));

    // Delete project members
    await tx
      .delete(schema.projectMembers)
      .where(eq(schema.projectMembers.projectId, id));

    // Finally delete the project itself
    const deleted = await tx
      .delete(schema.projects)
      .where(eq(schema.projects.id, id))
      .returning();

    return deleted.length > 0;
  });
}

export async function createApiKey(
  db: HydraDb,
  apiKeySecret: string,
  {
    projectId,
    userId,
    name,
  }: { projectId: string; userId: string; name: string },
): Promise<string> {
  const apiKey = randomBytes(16).toString("hex");
  const encryptedKey = encryptApiKey(projectId, apiKey, apiKeySecret);
  const hashedKey = hashKey(encryptedKey);

  await db.insert(schema.apiKeys).values({
    projectId,
    name,
    hashedKey,
    createdByUserId: userId,
    partiallyHiddenKey: hideApiKey(encryptedKey, 10),
  });

  return encryptedKey;
}

export async function getApiKeys(db: HydraDb, projectId: string) {
  return await db.query.apiKeys.findMany({
    where: eq(schema.apiKeys.projectId, projectId),
  });
}

export async function updateApiKeyLastUsed(
  db: HydraDb,
  {
    apiKeyId,
    lastUsed,
  }: {
    apiKeyId: string;
    lastUsed: Date;
  },
) {
  const updated = await db
    .update(schema.apiKeys)
    .set({ lastUsedAt: lastUsed })
    .where(and(eq(schema.apiKeys.id, apiKeyId)))
    .returning();

  if (!updated.length) {
    throw new Error("API Key not found");
  }
  return updated[0];
}

export async function deleteApiKey(
  db: HydraDb,
  projectId: string,
  apiKeyId: string,
): Promise<boolean> {
  const deleted = await db
    .delete(schema.apiKeys)
    .where(
      and(
        eq(schema.apiKeys.id, apiKeyId),
        eq(schema.apiKeys.projectId, projectId),
      ),
    )
    .returning();
  return deleted.length > 0;
}

export async function validateApiKey(
  db: HydraDb,
  projectId: string,
  apiKey: string,
): Promise<boolean> {
  const hashedKey = hashKey(apiKey);

  const keys = await db
    .select()
    .from(schema.apiKeys)
    .where(
      and(
        eq(schema.apiKeys.hashedKey, hashedKey),
        eq(schema.apiKeys.projectId, projectId),
      ),
    );

  return keys.length > 0;
}

export async function addProviderKey(
  db: HydraDb,
  providerKeySecret: string,
  {
    projectId,
    providerName,
    providerKey,
  }: {
    projectId: string;
    providerName: string;
    providerKey: string;
    userId: string;
  },
) {
  return await db.transaction(async (tx) => {
    const providerKeyEncrypted = encryptProviderKey(
      providerName,
      providerKey,
      providerKeySecret,
    );

    await tx.insert(schema.providerKeys).values({
      projectId,
      providerKeyEncrypted,
      providerName,
      partiallyHiddenKey: hideApiKey(providerKey),
    });

    await updateApiKeyStatus(tx, projectId, true);
    return await getProjectWithKeys(tx, projectId);
  });
}

export async function getProviderKeys(db: HydraDb, projectId: string) {
  return await db.query.providerKeys.findMany({
    where: eq(schema.providerKeys.projectId, projectId),
  });
}

export async function deleteProviderKey(
  db: HydraDb,
  projectId: string,
  providerKeyId: string,
) {
  return await db.transaction(async (tx) => {
    await tx
      .delete(schema.providerKeys)
      .where(
        and(
          eq(schema.providerKeys.id, providerKeyId),
          eq(schema.providerKeys.projectId, projectId),
        ),
      );

    return await getProjectWithKeys(tx, projectId);
  });
}

export async function updateApiKeyStatus(
  db: HydraDb,
  projectId: string,
  hasApiKey: boolean,
): Promise<void> {
  const usage = await db.query.projectMessageUsage.findFirst({
    where: eq(schema.projectMessageUsage.projectId, projectId),
  });

  if (usage) {
    await db
      .update(schema.projectMessageUsage)
      .set({
        hasApiKey,
        updatedAt: new Date(),
      })
      .where(eq(schema.projectMessageUsage.projectId, projectId));
  } else {
    await db.insert(schema.projectMessageUsage).values({
      projectId,
      hasApiKey,
    });
  }
}

export async function getProjectMcpServers(
  db: HydraDb,
  projectId: string,
  contextKey: string | null,
) {
  const providers = await db.query.toolProviders.findMany({
    where: and(
      eq(schema.toolProviders.projectId, projectId),
      eq(schema.toolProviders.type, ToolProviderType.MCP),
      isNotNull(schema.toolProviders.url),
    ),
    orderBy: (toolProviders, { asc }) => [asc(toolProviders.createdAt)],
    with: {
      contexts: {
        where:
          contextKey === null
            ? isNull(schema.toolProviderUserContexts.contextKey)
            : eq(schema.toolProviderUserContexts.contextKey, contextKey),
      },
    },
  });
  return providers;
}

export async function createMcpServer(
  db: HydraDb,
  projectId: string,
  url: string,
  customHeaders: Record<string, string> | undefined,
  mcpTransport: MCPTransport,
  mcpRequiresAuth: boolean,
) {
  const [server] = await db
    .insert(schema.toolProviders)
    .values({
      projectId,
      type: ToolProviderType.MCP,
      url,
      customHeaders: customHeaders || {},
      mcpTransport,
      mcpRequiresAuth,
    })
    .returning();

  return {
    id: server.id,
    url: server.url!,
    customHeaders: server.customHeaders,
    mcpTransport: server.mcpTransport,
    mcpRequiresAuth: server.mcpRequiresAuth,
  };
}

export async function deleteMcpServer(
  db: HydraDb,
  projectId: string,
  serverId: string,
) {
  return await db
    .delete(schema.toolProviders)
    .where(
      and(
        eq(schema.toolProviders.id, serverId),
        eq(schema.toolProviders.projectId, projectId),
      ),
    );
}

export async function updateMcpServer(
  db: HydraDb,
  projectId: string,
  serverId: string,
  url: string,
  customHeaders: Record<string, string> | undefined,
  mcpTransport: MCPTransport,
  mcpRequiresAuth: boolean,
) {
  const [server] = await db
    .update(schema.toolProviders)
    .set({
      url,
      customHeaders: customHeaders || {},
      mcpTransport,
      mcpRequiresAuth,
      updatedAt: new Date(),
    })
    .where(
      and(
        eq(schema.toolProviders.id, serverId),
        eq(schema.toolProviders.projectId, projectId),
      ),
    )
    .returning();

  return {
    id: server.id,
    url: server.url!,
    customHeaders: server.customHeaders,
    mcpTransport: server.mcpTransport,
    mcpRequiresAuth: server.mcpRequiresAuth,
  };
}

export async function getMcpServer(
  db: HydraDb,
  projectId: string,
  serverId: string,
  contextKey: string | null,
) {
  return await db.query.toolProviders.findFirst({
    where: and(
      eq(schema.toolProviders.id, serverId),
      eq(schema.toolProviders.projectId, projectId),
    ),
    with: {
      contexts: {
        where:
          contextKey === null
            ? isNull(schema.toolProviderUserContexts.contextKey)
            : eq(schema.toolProviderUserContexts.contextKey, contextKey),
      },
    },
  });
}

/**
 * Get OAuth validation settings for a project
 */
export async function getOAuthValidationSettings(
  db: HydraDb,
  projectId: string,
) {
  const project = await db.query.projects.findFirst({
    where: eq(schema.projects.id, projectId),
    columns: {
      oauthValidationMode: true,
      oauthSecretKeyEncrypted: true,
      oauthPublicKey: true,
    },
  });

  if (!project) {
    return null;
  }

  return {
    mode: project.oauthValidationMode,
    secretKeyEncrypted: project.oauthSecretKeyEncrypted,
    publicKey: project.oauthPublicKey,
  };
}

/**
 * Update OAuth validation settings for a project
 */
export async function updateOAuthValidationSettings(
  db: HydraDb,
  projectId: string,
  settings: {
    mode: OAuthValidationMode;
    secretKeyEncrypted?: string | null;
    publicKey?: string | null;
  },
) {
  return await db
    .update(schema.projects)
    .set({
      oauthValidationMode: settings.mode,
      oauthSecretKeyEncrypted: settings.secretKeyEncrypted,
      oauthPublicKey: settings.publicKey,
      updatedAt: new Date(),
    })
    .where(eq(schema.projects.id, projectId))
    .returning();
}

export async function getProjectMembers(db: HydraDb, id: string) {
  return await db.query.projects.findFirst({
    where: (projects, { eq }) => eq(projects.id, id),
    with: {
      members: {
        with: {
          user: true,
        },
      },
    },
  });
}

/**
 * Get the per-project bearer token secret used for signing/verifying
 * first-party OAuth bearer access tokens.
 */
export async function getBearerTokenSecret(
  db: HydraDb,
  projectId: string,
): Promise<string | null> {
  const row = await db.query.projects.findFirst({
    where: eq(schema.projects.id, projectId),
    columns: {
      bearerTokenSecret: true,
    },
  });
  return row?.bearerTokenSecret ?? null;
}<|MERGE_RESOLUTION|>--- conflicted
+++ resolved
@@ -136,14 +136,11 @@
     maxInputTokens,
     maxToolCallLimit,
     isTokenRequired,
-<<<<<<< HEAD
-    allowSystemPromptOverride,
-=======
     providerType,
     agentProviderType,
     agentUrl,
     agentName,
->>>>>>> 1a4cc2b7
+    allowSystemPromptOverride,
   }: {
     name?: string;
     customInstructions?: string;
@@ -154,14 +151,11 @@
     maxInputTokens?: number | null;
     maxToolCallLimit?: number;
     isTokenRequired?: boolean;
-<<<<<<< HEAD
-    allowSystemPromptOverride?: boolean;
-=======
     providerType?: AiProviderType;
     agentProviderType?: AgentProviderType;
     agentUrl?: string | null;
     agentName?: string | null;
->>>>>>> 1a4cc2b7
+    allowSystemPromptOverride?: boolean;
   },
 ) {
   // Create update object with only provided fields
@@ -192,22 +186,20 @@
   if (isTokenRequired !== undefined) {
     updateData.isTokenRequired = isTokenRequired;
   }
-<<<<<<< HEAD
+  if (providerType !== undefined) {
+    updateData.providerType = providerType;
+  }
+  if (agentProviderType !== undefined) {
+    updateData.agentProviderType = agentProviderType;
+  }
+  if (agentUrl !== undefined) {
+    updateData.agentUrl = agentUrl;
+  }
+  if (agentName !== undefined) {
+    updateData.agentName = agentName;
+  }
   if (allowSystemPromptOverride !== undefined) {
     updateData.allowSystemPromptOverride = allowSystemPromptOverride;
-=======
-  if (providerType !== undefined) {
-    updateData.providerType = providerType;
-  }
-  if (agentProviderType !== undefined) {
-    updateData.agentProviderType = agentProviderType;
-  }
-  if (agentUrl !== undefined) {
-    updateData.agentUrl = agentUrl;
-  }
-  if (agentName !== undefined) {
-    updateData.agentName = agentName;
->>>>>>> 1a4cc2b7
   }
 
   // Only perform update if there are fields to update
