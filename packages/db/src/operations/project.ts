--- conflicted
+++ resolved
@@ -138,11 +138,8 @@
     agentProviderType,
     agentUrl,
     agentName,
-<<<<<<< HEAD
     customLlmParameters,
-=======
     agentHeaders,
->>>>>>> 0969ba99
   }: {
     name?: string;
     customInstructions?: string | null;
@@ -157,11 +154,8 @@
     agentProviderType?: AgentProviderType;
     agentUrl?: string | null;
     agentName?: string | null;
-<<<<<<< HEAD
     customLlmParameters?: CustomLlmParameters | null;
-=======
     agentHeaders?: Record<string, string> | null;
->>>>>>> 0969ba99
   },
 ) {
   // Create update object with only provided fields
@@ -204,13 +198,11 @@
   if (agentName !== undefined) {
     updateData.agentName = agentName;
   }
-<<<<<<< HEAD
   if (customLlmParameters !== undefined) {
     updateData.customLlmParameters = customLlmParameters;
-=======
+  }
   if (agentHeaders !== undefined) {
     updateData.agentHeaders = agentHeaders ?? null;
->>>>>>> 0969ba99
   }
 
   // Only perform update if there are fields to update
