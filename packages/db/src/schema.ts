--- conflicted
+++ resolved
@@ -188,13 +188,10 @@
       .notNull(),
     agentUrl: text("agent_url"),
     agentName: text("agent_name"),
-<<<<<<< HEAD
     customLlmParameters: customJsonb<CustomLlmParameters>(
       "custom_llm_parameters",
     ),
-=======
     agentHeaders: customJsonb<Record<string, string>>("agent_headers"),
->>>>>>> 0969ba99
   }),
   (table) => {
     return [
