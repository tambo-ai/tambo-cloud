{
  "version": "7",
  "dialect": "postgresql",
  "entries": [
    {
      "idx": 0,
      "version": "7",
      "when": 1737053823079,
      "tag": "0000_init_setup",
      "breakpoints": true
    },
    {
      "idx": 1,
      "version": "7",
      "when": 1737057387666,
      "tag": "0001_clean_alex_power",
      "breakpoints": true
    },
    {
      "idx": 2,
      "version": "7",
      "when": 1737058792220,
      "tag": "0002_gray_iron_lad",
      "breakpoints": true
    },
    {
      "idx": 3,
      "version": "7",
      "when": 1737076458113,
      "tag": "0003_productive_fantastic_four",
      "breakpoints": true
    },
    {
      "idx": 4,
      "version": "7",
      "when": 1737156245713,
      "tag": "0004_bent_sharon_ventura",
      "breakpoints": true
    },
    {
      "idx": 5,
      "version": "7",
      "when": 1737156291683,
      "tag": "0005_silent_harpoon",
      "breakpoints": true
    },
    {
      "idx": 6,
      "version": "7",
      "when": 1737503291151,
      "tag": "0006_worthless_ultimates",
      "breakpoints": true
    },
    {
      "idx": 7,
      "version": "7",
      "when": 1737586307088,
      "tag": "0007_daily_slyde",
      "breakpoints": true
    },
    {
      "idx": 8,
      "version": "7",
      "when": 1737679629843,
      "tag": "0008_robust_banshee",
      "breakpoints": true
    },
    {
      "idx": 9,
      "version": "7",
      "when": 1738797172618,
      "tag": "0009_crazy_grim_reaper",
      "breakpoints": true
    },
    {
      "idx": 10,
      "version": "7",
      "when": 1739390355487,
      "tag": "0010_nostalgic_yellowjacket",
      "breakpoints": true
    },
    {
      "idx": 11,
      "version": "7",
      "when": 1740511992264,
      "tag": "0011_parallel_harpoon",
      "breakpoints": true
    },
    {
      "idx": 12,
      "version": "7",
      "when": 1740697153370,
      "tag": "0012_orange_ravenous",
      "breakpoints": true
    },
    {
      "idx": 13,
      "version": "7",
      "when": 1740779400267,
      "tag": "0013_spooky_ultimo",
      "breakpoints": true
    },
    {
      "idx": 14,
      "version": "7",
      "when": 1741131290055,
      "tag": "0014_glorious_roughhouse",
      "breakpoints": true
    },
    {
      "idx": 15,
      "version": "7",
      "when": 1741300178374,
      "tag": "0015_shallow_bruce_banner",
      "breakpoints": true
    },
    {
      "idx": 16,
      "version": "7",
      "when": 1741303110510,
      "tag": "0016_robust_warbird",
      "breakpoints": true
    },
    {
      "idx": 17,
      "version": "7",
      "when": 1741303638441,
      "tag": "0017_striped_praxagora",
      "breakpoints": true
    },
    {
      "idx": 18,
      "version": "7",
      "when": 1741306775318,
      "tag": "0018_brief_snowbird",
      "breakpoints": true
    },
    {
      "idx": 19,
      "version": "7",
      "when": 1741309293885,
      "tag": "0019_rich_amazoness",
      "breakpoints": true
    },
    {
      "idx": 20,
      "version": "7",
      "when": 1741310158454,
      "tag": "0020_little_excalibur",
      "breakpoints": true
    },
    {
      "idx": 21,
      "version": "7",
      "when": 1741380485072,
      "tag": "0021_orange_the_fallen",
      "breakpoints": true
    },
    {
      "idx": 22,
      "version": "7",
      "when": 1741381761339,
      "tag": "0022_unusual_madripoor",
      "breakpoints": true
    },
    {
      "idx": 23,
      "version": "7",
      "when": 1741994269431,
      "tag": "0023_worthless_hemingway",
      "breakpoints": true
    },
    {
      "idx": 24,
      "version": "7",
      "when": 1742318884794,
      "tag": "0024_loving_the_initiative",
      "breakpoints": true
    },
    {
      "idx": 25,
      "version": "7",
      "when": 1744236903441,
      "tag": "0025_remarkable_magdalene",
      "breakpoints": true
    },
    {
      "idx": 26,
      "version": "7",
      "when": 1744304147388,
      "tag": "0026_lush_greymalkin",
      "breakpoints": true
    },
    {
      "idx": 27,
      "version": "7",
      "when": 1744322851529,
      "tag": "0027_tense_kat_farrell",
      "breakpoints": true
    },
    {
      "idx": 28,
      "version": "7",
      "when": 1744338532128,
      "tag": "0028_red_grandmaster",
      "breakpoints": true
    },
    {
      "idx": 29,
      "version": "7",
      "when": 1744400933152,
      "tag": "0029_greedy_master_chief",
      "breakpoints": true
    },
    {
      "idx": 30,
      "version": "7",
      "when": 1744413064141,
      "tag": "0030_lame_sharon_carter",
      "breakpoints": true
    },
    {
      "idx": 31,
      "version": "7",
      "when": 1744928972454,
      "tag": "0031_previous_frank_castle",
      "breakpoints": true
    },
    {
      "idx": 32,
      "version": "7",
      "when": 1745003412161,
      "tag": "0032_conscious_wallflower",
      "breakpoints": true
    },
    {
      "idx": 33,
      "version": "7",
      "when": 1745004109452,
      "tag": "0033_small_lucky_pierre",
      "breakpoints": true
    },
    {
      "idx": 34,
      "version": "7",
      "when": 1745008491289,
      "tag": "0034_moaning_revanche",
      "breakpoints": true
    },
    {
      "idx": 35,
      "version": "7",
      "when": 1745010132732,
      "tag": "0035_famous_shooting_star",
      "breakpoints": true
    },
    {
      "idx": 36,
      "version": "7",
      "when": 1745336688035,
      "tag": "0036_hard_alice",
      "breakpoints": true
    },
    {
      "idx": 37,
      "version": "7",
      "when": 1745343593923,
      "tag": "0037_remarkable_grey_gargoyle",
      "breakpoints": true
    },
    {
      "idx": 38,
      "version": "7",
      "when": 1746228034592,
      "tag": "0038_safe_warpath",
      "breakpoints": true
    },
    {
      "idx": 39,
      "version": "7",
      "when": 1746466011918,
      "tag": "0039_nappy_moon_knight",
      "breakpoints": true
    },
    {
      "idx": 40,
      "version": "7",
<<<<<<< HEAD
      "when": 1747247821700,
      "tag": "0040_skinny_medusa",
=======
      "when": 1747165521764,
      "tag": "0040_black_nextwave",
      "breakpoints": true
    },
    {
      "idx": 41,
      "version": "7",
      "when": 1747166820081,
      "tag": "0041_odd_viper",
      "breakpoints": true
    },
    {
      "idx": 42,
      "version": "7",
      "when": 1747167271129,
      "tag": "0042_worthless_thor",
      "breakpoints": true
    },
    {
      "idx": 43,
      "version": "7",
      "when": 1747180799347,
      "tag": "0043_mute_rage",
>>>>>>> d4b6ea76
      "breakpoints": true
    }
  ]
}<|MERGE_RESOLUTION|>--- conflicted
+++ resolved
@@ -285,10 +285,6 @@
     {
       "idx": 40,
       "version": "7",
-<<<<<<< HEAD
-      "when": 1747247821700,
-      "tag": "0040_skinny_medusa",
-=======
       "when": 1747165521764,
       "tag": "0040_black_nextwave",
       "breakpoints": true
@@ -312,7 +308,6 @@
       "version": "7",
       "when": 1747180799347,
       "tag": "0043_mute_rage",
->>>>>>> d4b6ea76
       "breakpoints": true
     }
   ]
