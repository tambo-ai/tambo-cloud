--- conflicted
+++ resolved
@@ -48,13 +48,9 @@
   const tools = [
     ...componentTools,
     ...contextTools,
-<<<<<<< HEAD
     ...clientToolsConverted,
     displayMessageTool,
-=======
-    displayMessageTool,
     ...(systemTools?.tools ?? []),
->>>>>>> 28007836
   ];
   // Add standard parameters to all tools
   const toolsWithStandardParameters = addParametersToTools(
