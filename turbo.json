{
  "$schema": "https://turbo.build/schema.json",
  "ui": "stream",
  "globalEnv": [
    "GOOGLE_APPLICATION_CREDENTIALS_JSON",
    "GOOGLE_APPLICATION_CREDENTIALS",
    "NEXT_PUBLIC_HYDRA_API_URL",
    "SLACK_OAUTH_TOKEN",
    "SLACK_TEAM_ID",
    "INTERNAL_SLACK_USER_ID",
    "RESEND_API_KEY",
    "DISALLOWED_EMAIL_DOMAINS",
    "NODE_ENV",
    "PORT",
<<<<<<< HEAD
    "FRED_API_KEY",
    "NEXT_PUBLIC_HYDRA_API_KEY",
    "NEXT_PUBLIC_POSTHOG_KEY"
=======
    "DATABASE_URL"
>>>>>>> 376f6b43
  ],
  "tasks": {
    "build": {
      "dependsOn": ["^build"],
      "inputs": ["$TURBO_DEFAULT$", ".env*"],
      "outputs": [".next/**", "!.next/cache/**", "dist/**"]
    },
    "lint": {
      "dependsOn": ["^lint"]
    },
    "check-types": {
      "dependsOn": ["^check-types", "^build"]
    },
    "dev": {
      "cache": false,
      "persistent": true
    },
    "clean": {
      "cache": false,
      "persistent": true
    }
  }
}<|MERGE_RESOLUTION|>--- conflicted
+++ resolved
@@ -12,13 +12,10 @@
     "DISALLOWED_EMAIL_DOMAINS",
     "NODE_ENV",
     "PORT",
-<<<<<<< HEAD
     "FRED_API_KEY",
     "NEXT_PUBLIC_HYDRA_API_KEY",
-    "NEXT_PUBLIC_POSTHOG_KEY"
-=======
+    "NEXT_PUBLIC_POSTHOG_KEY",
     "DATABASE_URL"
->>>>>>> 376f6b43
   ],
   "tasks": {
     "build": {
