{
  "name": "@use-hydra-ai/repo",
  "private": true,
  "scripts": {
    "build": "turbo build",
    "dev": "turbo dev",
    "lint": "turbo lint",
    "lint:fix": "turbo lint -- --fix",
    "format": "prettier --write \"**/*.{ts,tsx,md}\"",
    "prettier-check": "prettier --check .",
    "check-types": "turbo check-types",
    "hydra-api:start": "turbo run start --filter=hydra-api",
    "prepare": "husky",
    "test:suggestions": "cd scripts && tsx test-suggestions.ts"
  },
  "devDependencies": {
    "husky": "^9.1.7",
    "lint-staged": "^15.4.3",
    "prettier": "^3.5.0",
    "turbo": "^2.4.2",
    "typescript": "^5.7.3"
  },
  "engines": {
    "node": "20.x",
    "npm": "10.x"
  },
  "packageManager": "npm@10.9.2",
  "workspaces": [
    "apps/*",
    "packages/*"
  ],
  "volta": {
    "node": "20.18.1",
    "npm": "10.9.2"
  },
  "dependencies": {
    "posthog-js": "^1.218.2",
    "resend": "^4.1.2"
  },
<<<<<<< HEAD
  "version": "0.4.0"
=======
  "version": "0.5.0"
>>>>>>> 27adfe87
}<|MERGE_RESOLUTION|>--- conflicted
+++ resolved
@@ -37,9 +37,5 @@
     "posthog-js": "^1.218.2",
     "resend": "^4.1.2"
   },
-<<<<<<< HEAD
-  "version": "0.4.0"
-=======
   "version": "0.5.0"
->>>>>>> 27adfe87
 }