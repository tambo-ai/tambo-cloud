<<<<<<< HEAD
import { Navbar } from "@/components/layout/navbar";
=======
import type { Metadata } from "next";
import { Inter } from "next/font/google";
import "./globals.css";
import { cn } from "@/lib/utils";
>>>>>>> 7b2845cf
import { ThemeProvider } from "@/components/layout/theme-provider";
import { Toaster } from "@/components/ui/toaster";
import { cn } from "@/lib/utils";
import { Analytics } from "@vercel/analytics/react";
<<<<<<< HEAD
import type { Metadata } from "next";
import { Inter } from "next/font/google";
import "./globals.css";
=======
import { RootProvider } from "fumadocs-ui/provider";
>>>>>>> 7b2845cf

const inter = Inter({ subsets: ["latin"] });

export const metadata: Metadata = {
  title: "Build Adaptive UIs with AI | Hydra AI",
  description:
    "Hydra AI is an AI-powered router that surfaces the right features to users based on context. Build adaptive UIs for your web app with ease.",
  icons: {
    icon: "/favicon.ico",
  },
  openGraph: {
    title: "Build Adaptive UIs with AI | Hydra AI",
    description:
      "AI-powered router surfaces the right features to users based on context",
    images: [
      {
        url: "https://usehydra.ai/og-image.png",
        width: 1200,
        height: 630,
        alt: "Hydra AI - Build Adaptive UIs with AI",
      },
    ],
  },
  twitter: {
    card: "summary_large_image",
    title: "Build Adaptive UIs with AI | Hydra AI",
    description:
      "AI-powered router surfaces the right features to users based on context",
    images: ["https://usehydra.ai/twitter-image.png"],
  },
};

export default function RootLayout({
  children,
}: Readonly<{
  children: React.ReactNode;
}>) {
  return (
    <html lang="en" suppressHydrationWarning>
      <body
        className={cn(
          "min-h-screen bg-background flex flex-col",
          inter.className
        )}
      >
        <ThemeProvider
          attribute="class"
          defaultTheme="system"
          enableSystem
          disableTransitionOnChange
        >
          <RootProvider>{children}</RootProvider>
        </ThemeProvider>
        <Toaster />
        <Analytics />
      </body>
    </html>
  );
}<|MERGE_RESOLUTION|>--- conflicted
+++ resolved
@@ -1,22 +1,11 @@
-<<<<<<< HEAD
-import { Navbar } from "@/components/layout/navbar";
-=======
-import type { Metadata } from "next";
-import { Inter } from "next/font/google";
-import "./globals.css";
-import { cn } from "@/lib/utils";
->>>>>>> 7b2845cf
 import { ThemeProvider } from "@/components/layout/theme-provider";
 import { Toaster } from "@/components/ui/toaster";
 import { cn } from "@/lib/utils";
 import { Analytics } from "@vercel/analytics/react";
-<<<<<<< HEAD
+import { RootProvider } from "fumadocs-ui/provider";
 import type { Metadata } from "next";
 import { Inter } from "next/font/google";
 import "./globals.css";
-=======
-import { RootProvider } from "fumadocs-ui/provider";
->>>>>>> 7b2845cf
 
 const inter = Inter({ subsets: ["latin"] });
 
